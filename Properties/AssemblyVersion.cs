--- conflicted
+++ resolved
@@ -1,19 +1,14 @@
-﻿/*
- 
-  This Source Code Form is subject to the terms of the Mozilla Public
-  License, v. 2.0. If a copy of the MPL was not distributed with this
-  file, You can obtain one at http://mozilla.org/MPL/2.0/.
- 
-  Copyright (C) 2009-2018 Michael Möller <mmoeller@openhardwaremonitor.org>
- 
-*/
-
-using System.Reflection;
-
-<<<<<<< HEAD
-[assembly: AssemblyVersion("0.8.0.5")]
-[assembly: AssemblyInformationalVersion("0.8.0.5 Alpha")]
-=======
-[assembly: AssemblyVersion("0.8.1.0")]
-[assembly: AssemblyInformationalVersion("0.8.1.0")]
->>>>>>> d809de66
+﻿/*
+ 
+  This Source Code Form is subject to the terms of the Mozilla Public
+  License, v. 2.0. If a copy of the MPL was not distributed with this
+  file, You can obtain one at http://mozilla.org/MPL/2.0/.
+ 
+  Copyright (C) 2009-2018 Michael Möller <mmoeller@openhardwaremonitor.org>
+ 
+*/
+
+using System.Reflection;
+
+[assembly: AssemblyVersion("0.8.1.0")]
+[assembly: AssemblyInformationalVersion("0.8.1.0")]