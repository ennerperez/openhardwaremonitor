--- conflicted
+++ resolved
@@ -1,1349 +1,777 @@
-﻿/*
- 
-  This Source Code Form is subject to the terms of the Mozilla Public
-  License, v. 2.0. If a copy of the MPL was not distributed with this
-  file, You can obtain one at http://mozilla.org/MPL/2.0/.
- 
-  Copyright (C) 2009-2013 Michael Möller <mmoeller@openhardwaremonitor.org>
-	
-*/
-
-namespace OpenHardwareMonitor.GUI {
-  partial class MainForm {
-    /// <summary>
-    /// Required designer variable.
-    /// </summary>
-    private System.ComponentModel.IContainer components = null;
-
-    /// <summary>
-    /// Clean up any resources being used.
-    /// </summary>
-    /// <param name="disposing">true if managed resources should be disposed; otherwise, false.</param>
-    protected override void Dispose(bool disposing) {
-      if (disposing && (components != null)) {
-        components.Dispose();
-      }
-      base.Dispose(disposing);
-    }
-
-    #region Windows Form Designer generated code
-
-    /// <summary>
-    /// Required method for Designer support - do not modify
-    /// the contents of this method with the code editor.
-    /// </summary>
-    private void InitializeComponent() {
-<<<<<<< HEAD
-            this.components = new System.ComponentModel.Container();
-            System.ComponentModel.ComponentResourceManager resources = new System.ComponentModel.ComponentResourceManager(typeof(MainForm));
-            this.sensor = new Aga.Controls.Tree.TreeColumn();
-            this.value = new Aga.Controls.Tree.TreeColumn();
-            this.min = new Aga.Controls.Tree.TreeColumn();
-            this.max = new Aga.Controls.Tree.TreeColumn();
-            this.nodeImage = new Aga.Controls.Tree.NodeControls.NodeIcon();
-            this.nodeCheckBox = new Aga.Controls.Tree.NodeControls.NodeCheckBox();
-            this.nodeTextBoxText = new Aga.Controls.Tree.NodeControls.NodeTextBox();
-            this.nodeTextBoxValue = new Aga.Controls.Tree.NodeControls.NodeTextBox();
-            this.nodeTextBoxMin = new Aga.Controls.Tree.NodeControls.NodeTextBox();
-            this.nodeTextBoxMax = new Aga.Controls.Tree.NodeControls.NodeTextBox();
-            this.mainMenu = new System.Windows.Forms.MainMenu(this.components);
-            this.fileMenuItem = new System.Windows.Forms.MenuItem();
-            this.saveReportMenuItem = new System.Windows.Forms.MenuItem();
-            this.sumbitReportMenuItem = new System.Windows.Forms.MenuItem();
-            this.MenuItem2 = new System.Windows.Forms.MenuItem();
-            this.resetMenuItem = new System.Windows.Forms.MenuItem();
-            this.menuItem5 = new System.Windows.Forms.MenuItem();
-            this.mainboardMenuItem = new System.Windows.Forms.MenuItem();
-            this.cpuMenuItem = new System.Windows.Forms.MenuItem();
-            this.ramMenuItem = new System.Windows.Forms.MenuItem();
-            this.gpuMenuItem = new System.Windows.Forms.MenuItem();
-            this.fanControllerMenuItem = new System.Windows.Forms.MenuItem();
-            this.hddMenuItem = new System.Windows.Forms.MenuItem();
-            this.menuItem6 = new System.Windows.Forms.MenuItem();
-            this.exitMenuItem = new System.Windows.Forms.MenuItem();
-            this.viewMenuItem = new System.Windows.Forms.MenuItem();
-            this.resetMinMaxMenuItem = new System.Windows.Forms.MenuItem();
-            this.MenuItem3 = new System.Windows.Forms.MenuItem();
-            this.hiddenMenuItem = new System.Windows.Forms.MenuItem();
-            this.plotMenuItem = new System.Windows.Forms.MenuItem();
-            this.gadgetMenuItem = new System.Windows.Forms.MenuItem();
-            this.MenuItem1 = new System.Windows.Forms.MenuItem();
-            this.columnsMenuItem = new System.Windows.Forms.MenuItem();
-            this.valueMenuItem = new System.Windows.Forms.MenuItem();
-            this.minMenuItem = new System.Windows.Forms.MenuItem();
-            this.maxMenuItem = new System.Windows.Forms.MenuItem();
-            this.optionsMenuItem = new System.Windows.Forms.MenuItem();
-            this.startMinMenuItem = new System.Windows.Forms.MenuItem();
-            this.minTrayMenuItem = new System.Windows.Forms.MenuItem();
-            this.minCloseMenuItem = new System.Windows.Forms.MenuItem();
-            this.startupMenuItem = new System.Windows.Forms.MenuItem();
-            this.separatorMenuItem = new System.Windows.Forms.MenuItem();
-            this.temperatureUnitsMenuItem = new System.Windows.Forms.MenuItem();
-            this.celsiusMenuItem = new System.Windows.Forms.MenuItem();
-            this.fahrenheitMenuItem = new System.Windows.Forms.MenuItem();
-            this.plotLocationMenuItem = new System.Windows.Forms.MenuItem();
-            this.plotWindowMenuItem = new System.Windows.Forms.MenuItem();
-            this.plotBottomMenuItem = new System.Windows.Forms.MenuItem();
-            this.plotRightMenuItem = new System.Windows.Forms.MenuItem();
-            this.logSeparatorMenuItem = new System.Windows.Forms.MenuItem();
-            this.logSensorsMenuItem = new System.Windows.Forms.MenuItem();
-            this.loggingIntervalMenuItem = new System.Windows.Forms.MenuItem();
-            this.log1sMenuItem = new System.Windows.Forms.MenuItem();
-            this.log2sMenuItem = new System.Windows.Forms.MenuItem();
-            this.log5sMenuItem = new System.Windows.Forms.MenuItem();
-            this.log10sMenuItem = new System.Windows.Forms.MenuItem();
-            this.log30sMenuItem = new System.Windows.Forms.MenuItem();
-            this.log1minMenuItem = new System.Windows.Forms.MenuItem();
-            this.log2minMenuItem = new System.Windows.Forms.MenuItem();
-            this.log5minMenuItem = new System.Windows.Forms.MenuItem();
-            this.log10minMenuItem = new System.Windows.Forms.MenuItem();
-            this.log30minMenuItem = new System.Windows.Forms.MenuItem();
-            this.log1hMenuItem = new System.Windows.Forms.MenuItem();
-            this.log2hMenuItem = new System.Windows.Forms.MenuItem();
-            this.log6hMenuItem = new System.Windows.Forms.MenuItem();
-            this.webMenuItemSeparator = new System.Windows.Forms.MenuItem();
-            this.webMenuItem = new System.Windows.Forms.MenuItem();
-            this.runWebServerMenuItem = new System.Windows.Forms.MenuItem();
-            this.serverPortMenuItem = new System.Windows.Forms.MenuItem();
-            this.helpMenuItem = new System.Windows.Forms.MenuItem();
-            this.aboutMenuItem = new System.Windows.Forms.MenuItem();
-            this.treeContextMenu = new System.Windows.Forms.ContextMenu();
-            this.saveFileDialog = new System.Windows.Forms.SaveFileDialog();
-            this.timer = new System.Windows.Forms.Timer(this.components);
-            this.splitContainer = new OpenHardwareMonitor.GUI.SplitContainerAdv();
-            this.treeView = new Aga.Controls.Tree.TreeViewAdv();
-            this.hideTaskbarIconMenuItem = new System.Windows.Forms.MenuItem();
-            this.splitContainer.Panel1.SuspendLayout();
-            this.splitContainer.SuspendLayout();
-            this.SuspendLayout();
-            // 
-            // sensor
-            // 
-            this.sensor.Header = "Sensor";
-            this.sensor.SortOrder = System.Windows.Forms.SortOrder.None;
-            this.sensor.TooltipText = null;
-            this.sensor.Width = 250;
-            // 
-            // value
-            // 
-            this.value.Header = "Value";
-            this.value.SortOrder = System.Windows.Forms.SortOrder.None;
-            this.value.TooltipText = null;
-            this.value.Width = 100;
-            // 
-            // min
-            // 
-            this.min.Header = "Min";
-            this.min.SortOrder = System.Windows.Forms.SortOrder.None;
-            this.min.TooltipText = null;
-            this.min.Width = 100;
-            // 
-            // max
-            // 
-            this.max.Header = "Max";
-            this.max.SortOrder = System.Windows.Forms.SortOrder.None;
-            this.max.TooltipText = null;
-            this.max.Width = 100;
-            // 
-            // nodeImage
-            // 
-            this.nodeImage.DataPropertyName = "Image";
-            this.nodeImage.LeftMargin = 1;
-            this.nodeImage.ParentColumn = this.sensor;
-            this.nodeImage.ScaleMode = Aga.Controls.Tree.ImageScaleMode.Fit;
-            // 
-            // nodeCheckBox
-            // 
-            this.nodeCheckBox.DataPropertyName = "Plot";
-            this.nodeCheckBox.EditEnabled = true;
-            this.nodeCheckBox.LeftMargin = 3;
-            this.nodeCheckBox.ParentColumn = this.sensor;
-            // 
-            // nodeTextBoxText
-            // 
-            this.nodeTextBoxText.DataPropertyName = "Text";
-            this.nodeTextBoxText.EditEnabled = true;
-            this.nodeTextBoxText.IncrementalSearchEnabled = true;
-            this.nodeTextBoxText.LeftMargin = 3;
-            this.nodeTextBoxText.ParentColumn = this.sensor;
-            this.nodeTextBoxText.Trimming = System.Drawing.StringTrimming.EllipsisCharacter;
-            this.nodeTextBoxText.UseCompatibleTextRendering = true;
-            // 
-            // nodeTextBoxValue
-            // 
-            this.nodeTextBoxValue.DataPropertyName = "Value";
-            this.nodeTextBoxValue.IncrementalSearchEnabled = true;
-            this.nodeTextBoxValue.LeftMargin = 3;
-            this.nodeTextBoxValue.ParentColumn = this.value;
-            this.nodeTextBoxValue.Trimming = System.Drawing.StringTrimming.EllipsisCharacter;
-            this.nodeTextBoxValue.UseCompatibleTextRendering = true;
-            // 
-            // nodeTextBoxMin
-            // 
-            this.nodeTextBoxMin.DataPropertyName = "Min";
-            this.nodeTextBoxMin.IncrementalSearchEnabled = true;
-            this.nodeTextBoxMin.LeftMargin = 3;
-            this.nodeTextBoxMin.ParentColumn = this.min;
-            this.nodeTextBoxMin.Trimming = System.Drawing.StringTrimming.EllipsisCharacter;
-            this.nodeTextBoxMin.UseCompatibleTextRendering = true;
-            // 
-            // nodeTextBoxMax
-            // 
-            this.nodeTextBoxMax.DataPropertyName = "Max";
-            this.nodeTextBoxMax.IncrementalSearchEnabled = true;
-            this.nodeTextBoxMax.LeftMargin = 3;
-            this.nodeTextBoxMax.ParentColumn = this.max;
-            this.nodeTextBoxMax.Trimming = System.Drawing.StringTrimming.EllipsisCharacter;
-            this.nodeTextBoxMax.UseCompatibleTextRendering = true;
-            // 
-            // mainMenu
-            // 
-            this.mainMenu.MenuItems.AddRange(new System.Windows.Forms.MenuItem[] {
-=======
-      this.components = new System.ComponentModel.Container();
-      System.ComponentModel.ComponentResourceManager resources = new System.ComponentModel.ComponentResourceManager(typeof(MainForm));
-      this.sensor = new Aga.Controls.Tree.TreeColumn();
-      this.value = new Aga.Controls.Tree.TreeColumn();
-      this.min = new Aga.Controls.Tree.TreeColumn();
-      this.max = new Aga.Controls.Tree.TreeColumn();
-      this.nodeImage = new Aga.Controls.Tree.NodeControls.NodeIcon();
-      this.nodeCheckBox = new Aga.Controls.Tree.NodeControls.NodeCheckBox();
-      this.nodeTextBoxText = new Aga.Controls.Tree.NodeControls.NodeTextBox();
-      this.nodeTextBoxValue = new Aga.Controls.Tree.NodeControls.NodeTextBox();
-      this.nodeTextBoxMin = new Aga.Controls.Tree.NodeControls.NodeTextBox();
-      this.nodeTextBoxMax = new Aga.Controls.Tree.NodeControls.NodeTextBox();
-      this.mainMenu = new System.Windows.Forms.MainMenu(this.components);
-      this.fileMenuItem = new System.Windows.Forms.MenuItem();
-      this.saveReportMenuItem = new System.Windows.Forms.MenuItem();
-      this.sumbitReportMenuItem = new System.Windows.Forms.MenuItem();
-      this.MenuItem2 = new System.Windows.Forms.MenuItem();
-      this.resetMenuItem = new System.Windows.Forms.MenuItem();
-      this.menuItem5 = new System.Windows.Forms.MenuItem();
-      this.mainboardMenuItem = new System.Windows.Forms.MenuItem();
-      this.cpuMenuItem = new System.Windows.Forms.MenuItem();
-      this.ramMenuItem = new System.Windows.Forms.MenuItem();
-      this.gpuMenuItem = new System.Windows.Forms.MenuItem();
-      this.fanControllerMenuItem = new System.Windows.Forms.MenuItem();
-      this.hddMenuItem = new System.Windows.Forms.MenuItem();
-      this.menuItem6 = new System.Windows.Forms.MenuItem();
-      this.exitMenuItem = new System.Windows.Forms.MenuItem();
-      this.viewMenuItem = new System.Windows.Forms.MenuItem();
-      this.resetMinMaxMenuItem = new System.Windows.Forms.MenuItem();
-      this.MenuItem3 = new System.Windows.Forms.MenuItem();
-      this.hiddenMenuItem = new System.Windows.Forms.MenuItem();
-      this.plotMenuItem = new System.Windows.Forms.MenuItem();
-      this.gadgetMenuItem = new System.Windows.Forms.MenuItem();
-      this.MenuItem1 = new System.Windows.Forms.MenuItem();
-      this.columnsMenuItem = new System.Windows.Forms.MenuItem();
-      this.valueMenuItem = new System.Windows.Forms.MenuItem();
-      this.minMenuItem = new System.Windows.Forms.MenuItem();
-      this.maxMenuItem = new System.Windows.Forms.MenuItem();
-      this.optionsMenuItem = new System.Windows.Forms.MenuItem();
-      this.startMinMenuItem = new System.Windows.Forms.MenuItem();
-      this.minTrayMenuItem = new System.Windows.Forms.MenuItem();
-      this.minCloseMenuItem = new System.Windows.Forms.MenuItem();
-      this.startupMenuItem = new System.Windows.Forms.MenuItem();
-      this.separatorMenuItem = new System.Windows.Forms.MenuItem();
-      this.temperatureUnitsMenuItem = new System.Windows.Forms.MenuItem();
-      this.celsiusMenuItem = new System.Windows.Forms.MenuItem();
-      this.fahrenheitMenuItem = new System.Windows.Forms.MenuItem();
-      this.plotLocationMenuItem = new System.Windows.Forms.MenuItem();
-      this.plotWindowMenuItem = new System.Windows.Forms.MenuItem();
-      this.plotBottomMenuItem = new System.Windows.Forms.MenuItem();
-      this.plotRightMenuItem = new System.Windows.Forms.MenuItem();
-      this.logSeparatorMenuItem = new System.Windows.Forms.MenuItem();
-      this.logSensorsMenuItem = new System.Windows.Forms.MenuItem();
-      this.loggingIntervalMenuItem = new System.Windows.Forms.MenuItem();
-      this.log1sMenuItem = new System.Windows.Forms.MenuItem();
-      this.log2sMenuItem = new System.Windows.Forms.MenuItem();
-      this.log5sMenuItem = new System.Windows.Forms.MenuItem();
-      this.log10sMenuItem = new System.Windows.Forms.MenuItem();
-      this.log30sMenuItem = new System.Windows.Forms.MenuItem();
-      this.log1minMenuItem = new System.Windows.Forms.MenuItem();
-      this.log2minMenuItem = new System.Windows.Forms.MenuItem();
-      this.log5minMenuItem = new System.Windows.Forms.MenuItem();
-      this.log10minMenuItem = new System.Windows.Forms.MenuItem();
-      this.log30minMenuItem = new System.Windows.Forms.MenuItem();
-      this.log1hMenuItem = new System.Windows.Forms.MenuItem();
-      this.log2hMenuItem = new System.Windows.Forms.MenuItem();
-      this.log6hMenuItem = new System.Windows.Forms.MenuItem();
-      this.webMenuItemSeparator = new System.Windows.Forms.MenuItem();
-      this.webMenuItem = new System.Windows.Forms.MenuItem();
-      this.runWebServerMenuItem = new System.Windows.Forms.MenuItem();
-      this.serverPortMenuItem = new System.Windows.Forms.MenuItem();
-      this.helpMenuItem = new System.Windows.Forms.MenuItem();
-      this.aboutMenuItem = new System.Windows.Forms.MenuItem();
-      this.treeContextMenu = new System.Windows.Forms.ContextMenu();
-      this.saveFileDialog = new System.Windows.Forms.SaveFileDialog();
-      this.timer = new System.Windows.Forms.Timer(this.components);
-      this.splitContainer = new OpenHardwareMonitor.GUI.SplitContainerAdv();
-      this.treeView = new Aga.Controls.Tree.TreeViewAdv();
-      this.splitContainer.Panel1.SuspendLayout();
-      this.splitContainer.SuspendLayout();
-      this.SuspendLayout();
-      // 
-      // sensor
-      // 
-      this.sensor.Header = "Sensor";
-      this.sensor.SortOrder = System.Windows.Forms.SortOrder.None;
-      this.sensor.TooltipText = null;
-      this.sensor.Width = 250;
-      // 
-      // value
-      // 
-      this.value.Header = "Value";
-      this.value.SortOrder = System.Windows.Forms.SortOrder.None;
-      this.value.TooltipText = null;
-      this.value.Width = 100;
-      // 
-      // min
-      // 
-      this.min.Header = "Min";
-      this.min.SortOrder = System.Windows.Forms.SortOrder.None;
-      this.min.TooltipText = null;
-      this.min.Width = 100;
-      // 
-      // max
-      // 
-      this.max.Header = "Max";
-      this.max.SortOrder = System.Windows.Forms.SortOrder.None;
-      this.max.TooltipText = null;
-      this.max.Width = 100;
-      // 
-      // nodeImage
-      // 
-      this.nodeImage.DataPropertyName = "Image";
-      this.nodeImage.LeftMargin = 1;
-      this.nodeImage.ParentColumn = this.sensor;
-      this.nodeImage.ScaleMode = Aga.Controls.Tree.ImageScaleMode.Fit;
-      // 
-      // nodeCheckBox
-      // 
-      this.nodeCheckBox.DataPropertyName = "Plot";
-      this.nodeCheckBox.EditEnabled = true;
-      this.nodeCheckBox.LeftMargin = 3;
-      this.nodeCheckBox.ParentColumn = this.sensor;
-      // 
-      // nodeTextBoxText
-      // 
-      this.nodeTextBoxText.DataPropertyName = "Text";
-      this.nodeTextBoxText.EditEnabled = true;
-      this.nodeTextBoxText.IncrementalSearchEnabled = true;
-      this.nodeTextBoxText.LeftMargin = 3;
-      this.nodeTextBoxText.ParentColumn = this.sensor;
-      this.nodeTextBoxText.Trimming = System.Drawing.StringTrimming.EllipsisCharacter;
-      this.nodeTextBoxText.UseCompatibleTextRendering = true;
-      // 
-      // nodeTextBoxValue
-      // 
-      this.nodeTextBoxValue.DataPropertyName = "Value";
-      this.nodeTextBoxValue.IncrementalSearchEnabled = true;
-      this.nodeTextBoxValue.LeftMargin = 3;
-      this.nodeTextBoxValue.ParentColumn = this.value;
-      this.nodeTextBoxValue.Trimming = System.Drawing.StringTrimming.EllipsisCharacter;
-      this.nodeTextBoxValue.UseCompatibleTextRendering = true;
-      // 
-      // nodeTextBoxMin
-      // 
-      this.nodeTextBoxMin.DataPropertyName = "Min";
-      this.nodeTextBoxMin.IncrementalSearchEnabled = true;
-      this.nodeTextBoxMin.LeftMargin = 3;
-      this.nodeTextBoxMin.ParentColumn = this.min;
-      this.nodeTextBoxMin.Trimming = System.Drawing.StringTrimming.EllipsisCharacter;
-      this.nodeTextBoxMin.UseCompatibleTextRendering = true;
-      // 
-      // nodeTextBoxMax
-      // 
-      this.nodeTextBoxMax.DataPropertyName = "Max";
-      this.nodeTextBoxMax.IncrementalSearchEnabled = true;
-      this.nodeTextBoxMax.LeftMargin = 3;
-      this.nodeTextBoxMax.ParentColumn = this.max;
-      this.nodeTextBoxMax.Trimming = System.Drawing.StringTrimming.EllipsisCharacter;
-      this.nodeTextBoxMax.UseCompatibleTextRendering = true;
-      // 
-      // mainMenu
-      // 
-      this.mainMenu.MenuItems.AddRange(new System.Windows.Forms.MenuItem[] {
->>>>>>> 50097cf4
-            this.fileMenuItem,
-            this.viewMenuItem,
-            this.optionsMenuItem,
-            this.helpMenuItem});
-            // 
-            // fileMenuItem
-            // 
-            this.fileMenuItem.Index = 0;
-            this.fileMenuItem.MenuItems.AddRange(new System.Windows.Forms.MenuItem[] {
-            this.saveReportMenuItem,
-            this.sumbitReportMenuItem,
-            this.MenuItem2,
-            this.resetMenuItem,
-            this.menuItem5,
-            this.menuItem6,
-            this.exitMenuItem});
-<<<<<<< HEAD
-            this.fileMenuItem.Text = "File";
-            // 
-            // saveReportMenuItem
-            // 
-            this.saveReportMenuItem.Index = 0;
-            this.saveReportMenuItem.Text = "Save Report...";
-            this.saveReportMenuItem.Click += new System.EventHandler(this.saveReportMenuItem_Click);
-            // 
-            // sumbitReportMenuItem
-            // 
-            this.sumbitReportMenuItem.Index = 1;
-            this.sumbitReportMenuItem.Text = "Submit Report...";
-            this.sumbitReportMenuItem.Click += new System.EventHandler(this.sumbitReportMenuItem_Click);
-            // 
-            // MenuItem2
-            // 
-            this.MenuItem2.Index = 2;
-            this.MenuItem2.Text = "-";
-            // 
-            // resetMenuItem
-            // 
-            this.resetMenuItem.Index = 3;
-            this.resetMenuItem.Text = "Reset";
-            this.resetMenuItem.Click += new System.EventHandler(this.resetClick);
-            // 
-            // menuItem5
-            // 
-            this.menuItem5.Index = 4;
-            this.menuItem5.MenuItems.AddRange(new System.Windows.Forms.MenuItem[] {
-=======
-      this.fileMenuItem.Text = "&File";
-      // 
-      // saveReportMenuItem
-      // 
-      this.saveReportMenuItem.Index = 0;
-      this.saveReportMenuItem.Shortcut = System.Windows.Forms.Shortcut.CtrlS;
-      this.saveReportMenuItem.Text = "&Save Report...";
-      this.saveReportMenuItem.Click += new System.EventHandler(this.saveReportMenuItem_Click);
-      // 
-      // sumbitReportMenuItem
-      // 
-      this.sumbitReportMenuItem.Index = 1;
-      this.sumbitReportMenuItem.Text = "S&ubmit Report...";
-      this.sumbitReportMenuItem.Click += new System.EventHandler(this.sumbitReportMenuItem_Click);
-      // 
-      // MenuItem2
-      // 
-      this.MenuItem2.Index = 2;
-      this.MenuItem2.Text = "-";
-      // 
-      // resetMenuItem
-      // 
-      this.resetMenuItem.Index = 3;
-      this.resetMenuItem.Text = "&Reset";
-      this.resetMenuItem.Click += new System.EventHandler(this.resetClick);
-      // 
-      // menuItem5
-      // 
-      this.menuItem5.Index = 4;
-      this.menuItem5.MenuItems.AddRange(new System.Windows.Forms.MenuItem[] {
->>>>>>> 50097cf4
-            this.mainboardMenuItem,
-            this.cpuMenuItem,
-            this.ramMenuItem,
-            this.gpuMenuItem,
-            this.fanControllerMenuItem,
-            this.hddMenuItem});
-<<<<<<< HEAD
-            this.menuItem5.Text = "Hardware";
-            // 
-            // mainboardMenuItem
-            // 
-            this.mainboardMenuItem.Index = 0;
-            this.mainboardMenuItem.Text = "Mainboard";
-            // 
-            // cpuMenuItem
-            // 
-            this.cpuMenuItem.Index = 1;
-            this.cpuMenuItem.Text = "CPU";
-            // 
-            // ramMenuItem
-            // 
-            this.ramMenuItem.Index = 2;
-            this.ramMenuItem.Text = "RAM";
-            // 
-            // gpuMenuItem
-            // 
-            this.gpuMenuItem.Index = 3;
-            this.gpuMenuItem.Text = "GPU";
-            // 
-            // fanControllerMenuItem
-            // 
-            this.fanControllerMenuItem.Index = 4;
-            this.fanControllerMenuItem.Text = "Fan Controllers";
-            // 
-            // hddMenuItem
-            // 
-            this.hddMenuItem.Index = 5;
-            this.hddMenuItem.Text = "Hard Disk Drives";
-            // 
-            // menuItem6
-            // 
-            this.menuItem6.Index = 5;
-            this.menuItem6.Text = "-";
-            // 
-            // exitMenuItem
-            // 
-            this.exitMenuItem.Index = 6;
-            this.exitMenuItem.Text = "Exit";
-            this.exitMenuItem.Click += new System.EventHandler(this.exitClick);
-            // 
-            // viewMenuItem
-            // 
-            this.viewMenuItem.Index = 1;
-            this.viewMenuItem.MenuItems.AddRange(new System.Windows.Forms.MenuItem[] {
-=======
-      this.menuItem5.Text = "&Hardware";
-      // 
-      // mainboardMenuItem
-      // 
-      this.mainboardMenuItem.Index = 0;
-      this.mainboardMenuItem.Text = "Mainboard";
-      // 
-      // cpuMenuItem
-      // 
-      this.cpuMenuItem.Index = 1;
-      this.cpuMenuItem.Text = "CPU";
-      // 
-      // ramMenuItem
-      // 
-      this.ramMenuItem.Index = 2;
-      this.ramMenuItem.Text = "RAM";
-      // 
-      // gpuMenuItem
-      // 
-      this.gpuMenuItem.Index = 3;
-      this.gpuMenuItem.Text = "GPU";
-      // 
-      // fanControllerMenuItem
-      // 
-      this.fanControllerMenuItem.Index = 4;
-      this.fanControllerMenuItem.Text = "Fan Controllers";
-      // 
-      // hddMenuItem
-      // 
-      this.hddMenuItem.Index = 5;
-      this.hddMenuItem.Text = "Hard Disk Drives";
-      // 
-      // menuItem6
-      // 
-      this.menuItem6.Index = 5;
-      this.menuItem6.Text = "-";
-      // 
-      // exitMenuItem
-      // 
-      this.exitMenuItem.Index = 6;
-      this.exitMenuItem.Text = "E&xit";
-      this.exitMenuItem.Click += new System.EventHandler(this.exitClick);
-      // 
-      // viewMenuItem
-      // 
-      this.viewMenuItem.Index = 1;
-      this.viewMenuItem.MenuItems.AddRange(new System.Windows.Forms.MenuItem[] {
->>>>>>> 50097cf4
-            this.resetMinMaxMenuItem,
-            this.MenuItem3,
-            this.hiddenMenuItem,
-            this.plotMenuItem,
-            this.gadgetMenuItem,
-            this.MenuItem1,
-            this.columnsMenuItem});
-<<<<<<< HEAD
-            this.viewMenuItem.Text = "View";
-            // 
-            // resetMinMaxMenuItem
-            // 
-            this.resetMinMaxMenuItem.Index = 0;
-            this.resetMinMaxMenuItem.Text = "Reset Min/Max";
-            this.resetMinMaxMenuItem.Click += new System.EventHandler(this.resetMinMaxMenuItem_Click);
-            // 
-            // MenuItem3
-            // 
-            this.MenuItem3.Index = 1;
-            this.MenuItem3.Text = "-";
-            // 
-            // hiddenMenuItem
-            // 
-            this.hiddenMenuItem.Index = 2;
-            this.hiddenMenuItem.Text = "Show Hidden Sensors";
-            // 
-            // plotMenuItem
-            // 
-            this.plotMenuItem.Index = 3;
-            this.plotMenuItem.Text = "Show Plot";
-            // 
-            // gadgetMenuItem
-            // 
-            this.gadgetMenuItem.Index = 4;
-            this.gadgetMenuItem.Text = "Show Gadget";
-            // 
-            // MenuItem1
-            // 
-            this.MenuItem1.Index = 5;
-            this.MenuItem1.Text = "-";
-            // 
-            // columnsMenuItem
-            // 
-            this.columnsMenuItem.Index = 6;
-            this.columnsMenuItem.MenuItems.AddRange(new System.Windows.Forms.MenuItem[] {
-=======
-      this.viewMenuItem.Text = "&View";
-      // 
-      // resetMinMaxMenuItem
-      // 
-      this.resetMinMaxMenuItem.Index = 0;
-      this.resetMinMaxMenuItem.Shortcut = System.Windows.Forms.Shortcut.CtrlShiftR;
-      this.resetMinMaxMenuItem.Text = "&Reset Min/Max";
-      this.resetMinMaxMenuItem.Click += new System.EventHandler(this.resetMinMaxMenuItem_Click);
-      // 
-      // MenuItem3
-      // 
-      this.MenuItem3.Index = 1;
-      this.MenuItem3.Text = "-";
-      // 
-      // hiddenMenuItem
-      // 
-      this.hiddenMenuItem.Index = 2;
-      this.hiddenMenuItem.Shortcut = System.Windows.Forms.Shortcut.CtrlShiftH;
-      this.hiddenMenuItem.Text = "Show &Hidden Sensors";
-      // 
-      // plotMenuItem
-      // 
-      this.plotMenuItem.Index = 3;
-      this.plotMenuItem.Shortcut = System.Windows.Forms.Shortcut.CtrlShiftP;
-      this.plotMenuItem.Text = "Show &Plot";
-      // 
-      // gadgetMenuItem
-      // 
-      this.gadgetMenuItem.Index = 4;
-      this.gadgetMenuItem.Shortcut = System.Windows.Forms.Shortcut.CtrlShiftG;
-      this.gadgetMenuItem.Text = "Show &Gadget";
-      // 
-      // MenuItem1
-      // 
-      this.MenuItem1.Index = 5;
-      this.MenuItem1.Text = "-";
-      // 
-      // columnsMenuItem
-      // 
-      this.columnsMenuItem.Index = 6;
-      this.columnsMenuItem.MenuItems.AddRange(new System.Windows.Forms.MenuItem[] {
->>>>>>> 50097cf4
-            this.valueMenuItem,
-            this.minMenuItem,
-            this.maxMenuItem});
-            this.columnsMenuItem.Text = "Columns";
-            // 
-            // valueMenuItem
-            // 
-            this.valueMenuItem.Index = 0;
-            this.valueMenuItem.Text = "Value";
-            // 
-            // minMenuItem
-            // 
-            this.minMenuItem.Index = 1;
-            this.minMenuItem.Text = "Min";
-            // 
-            // maxMenuItem
-            // 
-            this.maxMenuItem.Index = 2;
-            this.maxMenuItem.Text = "Max";
-            // 
-            // optionsMenuItem
-            // 
-            this.optionsMenuItem.Index = 2;
-            this.optionsMenuItem.MenuItems.AddRange(new System.Windows.Forms.MenuItem[] {
-            this.startMinMenuItem,
-            this.minTrayMenuItem,
-            this.minCloseMenuItem,
-            this.startupMenuItem,
-            this.hideTaskbarIconMenuItem,
-            this.separatorMenuItem,
-            this.temperatureUnitsMenuItem,
-            this.plotLocationMenuItem,
-            this.logSeparatorMenuItem,
-            this.logSensorsMenuItem,
-            this.loggingIntervalMenuItem,
-            this.webMenuItemSeparator,
-            this.webMenuItem});
-<<<<<<< HEAD
-            this.optionsMenuItem.Text = "Options";
-            // 
-            // startMinMenuItem
-            // 
-            this.startMinMenuItem.Index = 0;
-            this.startMinMenuItem.Text = "Start Minimized";
-            // 
-            // minTrayMenuItem
-            // 
-            this.minTrayMenuItem.Index = 1;
-            this.minTrayMenuItem.Text = "Minimize To Tray";
-            // 
-            // minCloseMenuItem
-            // 
-            this.minCloseMenuItem.Index = 2;
-            this.minCloseMenuItem.Text = "Minimize On Close";
-            // 
-            // startupMenuItem
-            // 
-            this.startupMenuItem.Index = 3;
-            this.startupMenuItem.Text = "Run On Windows Startup";
-            // 
-            // separatorMenuItem
-            // 
-            this.separatorMenuItem.Index = 5;
-            this.separatorMenuItem.Text = "-";
-            // 
-            // temperatureUnitsMenuItem
-            // 
-            this.temperatureUnitsMenuItem.Index = 6;
-            this.temperatureUnitsMenuItem.MenuItems.AddRange(new System.Windows.Forms.MenuItem[] {
-=======
-      this.optionsMenuItem.Text = "&Options";
-      // 
-      // startMinMenuItem
-      // 
-      this.startMinMenuItem.Index = 0;
-      this.startMinMenuItem.Text = "Start Minimized";
-      // 
-      // minTrayMenuItem
-      // 
-      this.minTrayMenuItem.Index = 1;
-      this.minTrayMenuItem.Text = "Minimize To Tray";
-      // 
-      // minCloseMenuItem
-      // 
-      this.minCloseMenuItem.Index = 2;
-      this.minCloseMenuItem.Text = "Minimize On Close";
-      // 
-      // startupMenuItem
-      // 
-      this.startupMenuItem.Index = 3;
-      this.startupMenuItem.Text = "Run On Windows Startup";
-      // 
-      // separatorMenuItem
-      // 
-      this.separatorMenuItem.Index = 4;
-      this.separatorMenuItem.Text = "-";
-      // 
-      // temperatureUnitsMenuItem
-      // 
-      this.temperatureUnitsMenuItem.Index = 5;
-      this.temperatureUnitsMenuItem.MenuItems.AddRange(new System.Windows.Forms.MenuItem[] {
->>>>>>> 50097cf4
-            this.celsiusMenuItem,
-            this.fahrenheitMenuItem});
-            this.temperatureUnitsMenuItem.Text = "Temperature Unit";
-            // 
-            // celsiusMenuItem
-            // 
-            this.celsiusMenuItem.Index = 0;
-            this.celsiusMenuItem.RadioCheck = true;
-            this.celsiusMenuItem.Text = "Celsius";
-            this.celsiusMenuItem.Click += new System.EventHandler(this.celsiusMenuItem_Click);
-            // 
-            // fahrenheitMenuItem
-            // 
-            this.fahrenheitMenuItem.Index = 1;
-            this.fahrenheitMenuItem.RadioCheck = true;
-            this.fahrenheitMenuItem.Text = "Fahrenheit";
-            this.fahrenheitMenuItem.Click += new System.EventHandler(this.fahrenheitMenuItem_Click);
-            // 
-            // plotLocationMenuItem
-            // 
-            this.plotLocationMenuItem.Index = 7;
-            this.plotLocationMenuItem.MenuItems.AddRange(new System.Windows.Forms.MenuItem[] {
-            this.plotWindowMenuItem,
-            this.plotBottomMenuItem,
-            this.plotRightMenuItem});
-<<<<<<< HEAD
-            this.plotLocationMenuItem.Text = "Plot Location";
-            // 
-            // plotWindowMenuItem
-            // 
-            this.plotWindowMenuItem.Index = 0;
-            this.plotWindowMenuItem.RadioCheck = true;
-            this.plotWindowMenuItem.Text = "Window";
-            // 
-            // plotBottomMenuItem
-            // 
-            this.plotBottomMenuItem.Index = 1;
-            this.plotBottomMenuItem.RadioCheck = true;
-            this.plotBottomMenuItem.Text = "Bottom";
-            // 
-            // plotRightMenuItem
-            // 
-            this.plotRightMenuItem.Index = 2;
-            this.plotRightMenuItem.RadioCheck = true;
-            this.plotRightMenuItem.Text = "Right";
-            // 
-            // logSeparatorMenuItem
-            // 
-            this.logSeparatorMenuItem.Index = 8;
-            this.logSeparatorMenuItem.Text = "-";
-            // 
-            // logSensorsMenuItem
-            // 
-            this.logSensorsMenuItem.Index = 9;
-            this.logSensorsMenuItem.Text = "Log Sensors";
-            // 
-            // loggingIntervalMenuItem
-            // 
-            this.loggingIntervalMenuItem.Index = 10;
-            this.loggingIntervalMenuItem.MenuItems.AddRange(new System.Windows.Forms.MenuItem[] {
-=======
-      this.plotLocationMenuItem.Text = "Plot Location";
-      // 
-      // plotWindowMenuItem
-      // 
-      this.plotWindowMenuItem.Index = 0;
-      this.plotWindowMenuItem.RadioCheck = true;
-      this.plotWindowMenuItem.Text = "Window";
-      // 
-      // plotBottomMenuItem
-      // 
-      this.plotBottomMenuItem.Index = 1;
-      this.plotBottomMenuItem.RadioCheck = true;
-      this.plotBottomMenuItem.Text = "Bottom";
-      // 
-      // plotRightMenuItem
-      // 
-      this.plotRightMenuItem.Index = 2;
-      this.plotRightMenuItem.RadioCheck = true;
-      this.plotRightMenuItem.Text = "Right";
-      // 
-      // logSeparatorMenuItem
-      // 
-      this.logSeparatorMenuItem.Index = 7;
-      this.logSeparatorMenuItem.Text = "-";
-      // 
-      // logSensorsMenuItem
-      // 
-      this.logSensorsMenuItem.Index = 8;
-      this.logSensorsMenuItem.Shortcut = System.Windows.Forms.Shortcut.CtrlL;
-      this.logSensorsMenuItem.Text = "Log Sensors";
-      // 
-      // loggingIntervalMenuItem
-      // 
-      this.loggingIntervalMenuItem.Index = 9;
-      this.loggingIntervalMenuItem.MenuItems.AddRange(new System.Windows.Forms.MenuItem[] {
->>>>>>> 50097cf4
-            this.log1sMenuItem,
-            this.log2sMenuItem,
-            this.log5sMenuItem,
-            this.log10sMenuItem,
-            this.log30sMenuItem,
-            this.log1minMenuItem,
-            this.log2minMenuItem,
-            this.log5minMenuItem,
-            this.log10minMenuItem,
-            this.log30minMenuItem,
-            this.log1hMenuItem,
-            this.log2hMenuItem,
-            this.log6hMenuItem});
-<<<<<<< HEAD
-            this.loggingIntervalMenuItem.Text = "Logging Interval";
-            // 
-            // log1sMenuItem
-            // 
-            this.log1sMenuItem.Index = 0;
-            this.log1sMenuItem.RadioCheck = true;
-            this.log1sMenuItem.Text = "1s";
-            // 
-            // log2sMenuItem
-            // 
-            this.log2sMenuItem.Index = 1;
-            this.log2sMenuItem.RadioCheck = true;
-            this.log2sMenuItem.Text = "2s";
-            // 
-            // log5sMenuItem
-            // 
-            this.log5sMenuItem.Index = 2;
-            this.log5sMenuItem.RadioCheck = true;
-            this.log5sMenuItem.Text = "5s";
-            // 
-            // log10sMenuItem
-            // 
-            this.log10sMenuItem.Index = 3;
-            this.log10sMenuItem.RadioCheck = true;
-            this.log10sMenuItem.Text = "10s";
-            // 
-            // log30sMenuItem
-            // 
-            this.log30sMenuItem.Index = 4;
-            this.log30sMenuItem.RadioCheck = true;
-            this.log30sMenuItem.Text = "30s";
-            // 
-            // log1minMenuItem
-            // 
-            this.log1minMenuItem.Index = 5;
-            this.log1minMenuItem.RadioCheck = true;
-            this.log1minMenuItem.Text = "1min";
-            // 
-            // log2minMenuItem
-            // 
-            this.log2minMenuItem.Index = 6;
-            this.log2minMenuItem.RadioCheck = true;
-            this.log2minMenuItem.Text = "2min";
-            // 
-            // log5minMenuItem
-            // 
-            this.log5minMenuItem.Index = 7;
-            this.log5minMenuItem.RadioCheck = true;
-            this.log5minMenuItem.Text = "5min";
-            // 
-            // log10minMenuItem
-            // 
-            this.log10minMenuItem.Index = 8;
-            this.log10minMenuItem.RadioCheck = true;
-            this.log10minMenuItem.Text = "10min";
-            // 
-            // log30minMenuItem
-            // 
-            this.log30minMenuItem.Index = 9;
-            this.log30minMenuItem.RadioCheck = true;
-            this.log30minMenuItem.Text = "30min";
-            // 
-            // log1hMenuItem
-            // 
-            this.log1hMenuItem.Index = 10;
-            this.log1hMenuItem.RadioCheck = true;
-            this.log1hMenuItem.Text = "1h";
-            // 
-            // log2hMenuItem
-            // 
-            this.log2hMenuItem.Index = 11;
-            this.log2hMenuItem.RadioCheck = true;
-            this.log2hMenuItem.Text = "2h";
-            // 
-            // log6hMenuItem
-            // 
-            this.log6hMenuItem.Index = 12;
-            this.log6hMenuItem.RadioCheck = true;
-            this.log6hMenuItem.Text = "6h";
-            // 
-            // webMenuItemSeparator
-            // 
-            this.webMenuItemSeparator.Index = 11;
-            this.webMenuItemSeparator.Text = "-";
-            // 
-            // webMenuItem
-            // 
-            this.webMenuItem.Index = 12;
-            this.webMenuItem.MenuItems.AddRange(new System.Windows.Forms.MenuItem[] {
-            this.runWebServerMenuItem,
-            this.serverPortMenuItem});
-            this.webMenuItem.Text = "Remote Web Server";
-            // 
-            // runWebServerMenuItem
-            // 
-            this.runWebServerMenuItem.Index = 0;
-            this.runWebServerMenuItem.Text = "Run";
-            // 
-            // serverPortMenuItem
-            // 
-            this.serverPortMenuItem.Index = 1;
-            this.serverPortMenuItem.Text = "Port";
-            this.serverPortMenuItem.Click += new System.EventHandler(this.serverPortMenuItem_Click);
-            // 
-            // helpMenuItem
-            // 
-            this.helpMenuItem.Index = 3;
-            this.helpMenuItem.MenuItems.AddRange(new System.Windows.Forms.MenuItem[] {
-            this.aboutMenuItem});
-            this.helpMenuItem.Text = "Help";
-            // 
-            // aboutMenuItem
-            // 
-            this.aboutMenuItem.Index = 0;
-            this.aboutMenuItem.Text = "About";
-            this.aboutMenuItem.Click += new System.EventHandler(this.aboutMenuItem_Click);
-            // 
-            // saveFileDialog
-            // 
-            this.saveFileDialog.DefaultExt = "txt";
-            this.saveFileDialog.FileName = "OpenHardwareMonitor.Report.txt";
-            this.saveFileDialog.Filter = "Text Documents|*.txt|All Files|*.*";
-            this.saveFileDialog.RestoreDirectory = true;
-            this.saveFileDialog.Title = "Save Report As";
-            // 
-            // timer
-            // 
-            this.timer.Interval = 1000;
-            this.timer.Tick += new System.EventHandler(this.timer_Tick);
-            // 
-            // splitContainer
-            // 
-            this.splitContainer.Border3DStyle = System.Windows.Forms.Border3DStyle.Raised;
-            this.splitContainer.Color = System.Drawing.SystemColors.Control;
-            this.splitContainer.Cursor = System.Windows.Forms.Cursors.Default;
-            this.splitContainer.Location = new System.Drawing.Point(12, 12);
-            this.splitContainer.Name = "splitContainer";
-            this.splitContainer.Orientation = System.Windows.Forms.Orientation.Horizontal;
-            // 
-            // splitContainer.Panel1
-            // 
-            this.splitContainer.Panel1.Controls.Add(this.treeView);
-            // 
-            // splitContainer.Panel2
-            // 
-            this.splitContainer.Panel2.Cursor = System.Windows.Forms.Cursors.Default;
-            this.splitContainer.Size = new System.Drawing.Size(386, 483);
-            this.splitContainer.SplitterDistance = 354;
-            this.splitContainer.SplitterWidth = 5;
-            this.splitContainer.TabIndex = 3;
-            // 
-            // treeView
-            // 
-            this.treeView.BackColor = System.Drawing.SystemColors.Window;
-            this.treeView.BorderStyle = System.Windows.Forms.BorderStyle.None;
-            this.treeView.Columns.Add(this.sensor);
-            this.treeView.Columns.Add(this.value);
-            this.treeView.Columns.Add(this.min);
-            this.treeView.Columns.Add(this.max);
-            this.treeView.DefaultToolTipProvider = null;
-            this.treeView.Dock = System.Windows.Forms.DockStyle.Fill;
-            this.treeView.DragDropMarkColor = System.Drawing.Color.Black;
-            this.treeView.FullRowSelect = true;
-            this.treeView.GridLineStyle = Aga.Controls.Tree.GridLineStyle.Horizontal;
-            this.treeView.LineColor = System.Drawing.SystemColors.ControlDark;
-            this.treeView.Location = new System.Drawing.Point(0, 0);
-            this.treeView.Model = null;
-            this.treeView.Name = "treeView";
-            this.treeView.NodeControls.Add(this.nodeImage);
-            this.treeView.NodeControls.Add(this.nodeCheckBox);
-            this.treeView.NodeControls.Add(this.nodeTextBoxText);
-            this.treeView.NodeControls.Add(this.nodeTextBoxValue);
-            this.treeView.NodeControls.Add(this.nodeTextBoxMin);
-            this.treeView.NodeControls.Add(this.nodeTextBoxMax);
-            this.treeView.SelectedNode = null;
-            this.treeView.Size = new System.Drawing.Size(386, 354);
-            this.treeView.TabIndex = 0;
-            this.treeView.Text = "treeView";
-            this.treeView.UseColumns = true;
-            this.treeView.NodeMouseDoubleClick += new System.EventHandler<Aga.Controls.Tree.TreeNodeAdvMouseEventArgs>(this.treeView_NodeMouseDoubleClick);
-            this.treeView.Click += new System.EventHandler(this.treeView_Click);
-            this.treeView.MouseDown += new System.Windows.Forms.MouseEventHandler(this.treeView_MouseDown);
-            this.treeView.MouseMove += new System.Windows.Forms.MouseEventHandler(this.treeView_MouseMove);
-            this.treeView.MouseUp += new System.Windows.Forms.MouseEventHandler(this.treeView_MouseUp);
-            // 
-            // hideTaskbarIconMenuItem
-            // 
-            this.hideTaskbarIconMenuItem.Index = 4;
-            this.hideTaskbarIconMenuItem.Text = "Hide Taskbar Icon";
-            this.hideTaskbarIconMenuItem.Click += new System.EventHandler(this.hideTaskbarIconMenuItem_Clicked);
-            // 
-            // MainForm
-            // 
-            this.AutoScaleDimensions = new System.Drawing.SizeF(6F, 13F);
-            this.AutoScaleMode = System.Windows.Forms.AutoScaleMode.Font;
-            this.ClientSize = new System.Drawing.Size(418, 554);
-            this.Controls.Add(this.splitContainer);
-            this.Icon = ((System.Drawing.Icon)(resources.GetObject("$this.Icon")));
-            this.Menu = this.mainMenu;
-            this.Name = "MainForm";
-            this.StartPosition = System.Windows.Forms.FormStartPosition.Manual;
-            this.Text = "Open Hardware Monitor";
-            this.FormClosed += new System.Windows.Forms.FormClosedEventHandler(this.MainForm_FormClosed);
-            this.Load += new System.EventHandler(this.MainForm_Load);
-            this.ResizeEnd += new System.EventHandler(this.MainForm_MoveOrResize);
-            this.Move += new System.EventHandler(this.MainForm_MoveOrResize);
-            this.splitContainer.Panel1.ResumeLayout(false);
-            this.splitContainer.ResumeLayout(false);
-            this.ResumeLayout(false);
-=======
-      this.loggingIntervalMenuItem.Text = "Logging Interval";
-      // 
-      // log1sMenuItem
-      // 
-      this.log1sMenuItem.Index = 0;
-      this.log1sMenuItem.RadioCheck = true;
-      this.log1sMenuItem.Text = "1s";
-      // 
-      // log2sMenuItem
-      // 
-      this.log2sMenuItem.Index = 1;
-      this.log2sMenuItem.RadioCheck = true;
-      this.log2sMenuItem.Text = "2s";
-      // 
-      // log5sMenuItem
-      // 
-      this.log5sMenuItem.Index = 2;
-      this.log5sMenuItem.RadioCheck = true;
-      this.log5sMenuItem.Text = "5s";
-      // 
-      // log10sMenuItem
-      // 
-      this.log10sMenuItem.Index = 3;
-      this.log10sMenuItem.RadioCheck = true;
-      this.log10sMenuItem.Text = "10s";
-      // 
-      // log30sMenuItem
-      // 
-      this.log30sMenuItem.Index = 4;
-      this.log30sMenuItem.RadioCheck = true;
-      this.log30sMenuItem.Text = "30s";
-      // 
-      // log1minMenuItem
-      // 
-      this.log1minMenuItem.Index = 5;
-      this.log1minMenuItem.RadioCheck = true;
-      this.log1minMenuItem.Text = "1min";
-      // 
-      // log2minMenuItem
-      // 
-      this.log2minMenuItem.Index = 6;
-      this.log2minMenuItem.RadioCheck = true;
-      this.log2minMenuItem.Text = "2min";
-      // 
-      // log5minMenuItem
-      // 
-      this.log5minMenuItem.Index = 7;
-      this.log5minMenuItem.RadioCheck = true;
-      this.log5minMenuItem.Text = "5min";
-      // 
-      // log10minMenuItem
-      // 
-      this.log10minMenuItem.Index = 8;
-      this.log10minMenuItem.RadioCheck = true;
-      this.log10minMenuItem.Text = "10min";
-      // 
-      // log30minMenuItem
-      // 
-      this.log30minMenuItem.Index = 9;
-      this.log30minMenuItem.RadioCheck = true;
-      this.log30minMenuItem.Text = "30min";
-      // 
-      // log1hMenuItem
-      // 
-      this.log1hMenuItem.Index = 10;
-      this.log1hMenuItem.RadioCheck = true;
-      this.log1hMenuItem.Text = "1h";
-      // 
-      // log2hMenuItem
-      // 
-      this.log2hMenuItem.Index = 11;
-      this.log2hMenuItem.RadioCheck = true;
-      this.log2hMenuItem.Text = "2h";
-      // 
-      // log6hMenuItem
-      // 
-      this.log6hMenuItem.Index = 12;
-      this.log6hMenuItem.RadioCheck = true;
-      this.log6hMenuItem.Text = "6h";
-      // 
-      // webMenuItemSeparator
-      // 
-      this.webMenuItemSeparator.Index = 10;
-      this.webMenuItemSeparator.Text = "-";
-      // 
-      // webMenuItem
-      // 
-      this.webMenuItem.Index = 11;
-      this.webMenuItem.MenuItems.AddRange(new System.Windows.Forms.MenuItem[] {
-            this.runWebServerMenuItem,
-            this.serverPortMenuItem});
-      this.webMenuItem.Text = "Remote Web Server";
-      // 
-      // runWebServerMenuItem
-      // 
-      this.runWebServerMenuItem.Index = 0;
-      this.runWebServerMenuItem.Shortcut = System.Windows.Forms.Shortcut.CtrlShiftW;
-      this.runWebServerMenuItem.Text = "Run";
-      // 
-      // serverPortMenuItem
-      // 
-      this.serverPortMenuItem.Index = 1;
-      this.serverPortMenuItem.Text = "Port";
-      this.serverPortMenuItem.Click += new System.EventHandler(this.serverPortMenuItem_Click);
-      // 
-      // helpMenuItem
-      // 
-      this.helpMenuItem.Index = 3;
-      this.helpMenuItem.MenuItems.AddRange(new System.Windows.Forms.MenuItem[] {
-            this.aboutMenuItem});
-      this.helpMenuItem.Text = "&Help";
-      // 
-      // aboutMenuItem
-      // 
-      this.aboutMenuItem.Index = 0;
-      this.aboutMenuItem.Text = "About";
-      this.aboutMenuItem.Click += new System.EventHandler(this.aboutMenuItem_Click);
-      // 
-      // saveFileDialog
-      // 
-      this.saveFileDialog.DefaultExt = "txt";
-      this.saveFileDialog.FileName = "OpenHardwareMonitor.Report.txt";
-      this.saveFileDialog.Filter = "Text Documents|*.txt|All Files|*.*";
-      this.saveFileDialog.RestoreDirectory = true;
-      this.saveFileDialog.Title = "Save Report As";
-      // 
-      // timer
-      // 
-      this.timer.Interval = 1000;
-      this.timer.Tick += new System.EventHandler(this.timer_Tick);
-      // 
-      // splitContainer
-      // 
-      this.splitContainer.Border3DStyle = System.Windows.Forms.Border3DStyle.Raised;
-      this.splitContainer.Color = System.Drawing.SystemColors.Control;
-      this.splitContainer.Cursor = System.Windows.Forms.Cursors.Default;
-      this.splitContainer.Location = new System.Drawing.Point(12, 12);
-      this.splitContainer.Name = "splitContainer";
-      this.splitContainer.Orientation = System.Windows.Forms.Orientation.Horizontal;
-      // 
-      // splitContainer.Panel1
-      // 
-      this.splitContainer.Panel1.Controls.Add(this.treeView);
-      // 
-      // splitContainer.Panel2
-      // 
-      this.splitContainer.Panel2.Cursor = System.Windows.Forms.Cursors.Default;
-      this.splitContainer.Size = new System.Drawing.Size(386, 483);
-      this.splitContainer.SplitterDistance = 354;
-      this.splitContainer.SplitterWidth = 5;
-      this.splitContainer.TabIndex = 3;
-      // 
-      // treeView
-      // 
-      this.treeView.BackColor = System.Drawing.SystemColors.Window;
-      this.treeView.BorderStyle = System.Windows.Forms.BorderStyle.None;
-      this.treeView.Columns.Add(this.sensor);
-      this.treeView.Columns.Add(this.value);
-      this.treeView.Columns.Add(this.min);
-      this.treeView.Columns.Add(this.max);
-      this.treeView.DefaultToolTipProvider = null;
-      this.treeView.Dock = System.Windows.Forms.DockStyle.Fill;
-      this.treeView.DragDropMarkColor = System.Drawing.Color.Black;
-      this.treeView.FullRowSelect = true;
-      this.treeView.GridLineStyle = Aga.Controls.Tree.GridLineStyle.Horizontal;
-      this.treeView.LineColor = System.Drawing.SystemColors.ControlDark;
-      this.treeView.Location = new System.Drawing.Point(0, 0);
-      this.treeView.Model = null;
-      this.treeView.Name = "treeView";
-      this.treeView.NodeControls.Add(this.nodeImage);
-      this.treeView.NodeControls.Add(this.nodeCheckBox);
-      this.treeView.NodeControls.Add(this.nodeTextBoxText);
-      this.treeView.NodeControls.Add(this.nodeTextBoxValue);
-      this.treeView.NodeControls.Add(this.nodeTextBoxMin);
-      this.treeView.NodeControls.Add(this.nodeTextBoxMax);
-      this.treeView.SelectedNode = null;
-      this.treeView.Size = new System.Drawing.Size(386, 354);
-      this.treeView.TabIndex = 0;
-      this.treeView.Text = "treeView";
-      this.treeView.UseColumns = true;
-      this.treeView.NodeMouseDoubleClick += new System.EventHandler<Aga.Controls.Tree.TreeNodeAdvMouseEventArgs>(this.treeView_NodeMouseDoubleClick);
-      this.treeView.Click += new System.EventHandler(this.treeView_Click);
-      this.treeView.MouseDown += new System.Windows.Forms.MouseEventHandler(this.treeView_MouseDown);
-      this.treeView.MouseMove += new System.Windows.Forms.MouseEventHandler(this.treeView_MouseMove);
-      this.treeView.MouseUp += new System.Windows.Forms.MouseEventHandler(this.treeView_MouseUp);
-      // 
-      // MainForm
-      // 
-      this.AutoScaleDimensions = new System.Drawing.SizeF(6F, 13F);
-      this.AutoScaleMode = System.Windows.Forms.AutoScaleMode.Font;
-      this.ClientSize = new System.Drawing.Size(418, 533);
-      this.Controls.Add(this.splitContainer);
-      this.Icon = ((System.Drawing.Icon)(resources.GetObject("$this.Icon")));
-      this.Menu = this.mainMenu;
-      this.Name = "MainForm";
-      this.StartPosition = System.Windows.Forms.FormStartPosition.Manual;
-      this.Text = "Open Hardware Monitor";
-      this.FormClosed += new System.Windows.Forms.FormClosedEventHandler(this.MainForm_FormClosed);
-      this.Load += new System.EventHandler(this.MainForm_Load);
-      this.ResizeEnd += new System.EventHandler(this.MainForm_MoveOrResize);
-      this.Move += new System.EventHandler(this.MainForm_MoveOrResize);
-      this.splitContainer.Panel1.ResumeLayout(false);
-      this.splitContainer.ResumeLayout(false);
-      this.ResumeLayout(false);
->>>>>>> 50097cf4
-
-    }
-
-    #endregion
-
-    private Aga.Controls.Tree.TreeViewAdv treeView;
-    private System.Windows.Forms.MainMenu mainMenu;
-    private System.Windows.Forms.MenuItem fileMenuItem;
-    private System.Windows.Forms.MenuItem exitMenuItem;
-    private Aga.Controls.Tree.TreeColumn sensor;
-    private Aga.Controls.Tree.TreeColumn value;
-    private Aga.Controls.Tree.TreeColumn min;
-    private Aga.Controls.Tree.TreeColumn max;
-    private Aga.Controls.Tree.NodeControls.NodeIcon nodeImage;
-    private Aga.Controls.Tree.NodeControls.NodeTextBox nodeTextBoxText;
-    private Aga.Controls.Tree.NodeControls.NodeTextBox nodeTextBoxValue;
-    private Aga.Controls.Tree.NodeControls.NodeTextBox nodeTextBoxMin;
-    private Aga.Controls.Tree.NodeControls.NodeTextBox nodeTextBoxMax;
-    private SplitContainerAdv splitContainer;
-    private System.Windows.Forms.MenuItem viewMenuItem;
-    private System.Windows.Forms.MenuItem plotMenuItem;
-    private Aga.Controls.Tree.NodeControls.NodeCheckBox nodeCheckBox;
-    private System.Windows.Forms.MenuItem helpMenuItem;
-    private System.Windows.Forms.MenuItem aboutMenuItem;
-    private System.Windows.Forms.MenuItem saveReportMenuItem;
-    private System.Windows.Forms.MenuItem optionsMenuItem;
-    private System.Windows.Forms.MenuItem hddMenuItem;
-    private System.Windows.Forms.MenuItem minTrayMenuItem;
-    private System.Windows.Forms.MenuItem separatorMenuItem;
-    private System.Windows.Forms.ContextMenu treeContextMenu;
-    private System.Windows.Forms.MenuItem startMinMenuItem;
-    private System.Windows.Forms.MenuItem startupMenuItem;
-    private System.Windows.Forms.SaveFileDialog saveFileDialog;
-    private System.Windows.Forms.Timer timer;
-    private System.Windows.Forms.MenuItem hiddenMenuItem;
-    private System.Windows.Forms.MenuItem MenuItem1;
-    private System.Windows.Forms.MenuItem columnsMenuItem;
-    private System.Windows.Forms.MenuItem valueMenuItem;
-    private System.Windows.Forms.MenuItem minMenuItem;
-    private System.Windows.Forms.MenuItem maxMenuItem;
-    private System.Windows.Forms.MenuItem temperatureUnitsMenuItem;
-    private System.Windows.Forms.MenuItem webMenuItemSeparator;
-    private System.Windows.Forms.MenuItem celsiusMenuItem;
-    private System.Windows.Forms.MenuItem fahrenheitMenuItem;
-    private System.Windows.Forms.MenuItem sumbitReportMenuItem;
-    private System.Windows.Forms.MenuItem MenuItem2;
-    private System.Windows.Forms.MenuItem resetMinMaxMenuItem;
-    private System.Windows.Forms.MenuItem MenuItem3;
-    private System.Windows.Forms.MenuItem gadgetMenuItem;
-    private System.Windows.Forms.MenuItem minCloseMenuItem;
-    private System.Windows.Forms.MenuItem resetMenuItem;
-    private System.Windows.Forms.MenuItem menuItem6;
-    private System.Windows.Forms.MenuItem plotLocationMenuItem;
-    private System.Windows.Forms.MenuItem plotWindowMenuItem;
-    private System.Windows.Forms.MenuItem plotBottomMenuItem;
-    private System.Windows.Forms.MenuItem plotRightMenuItem;
-		private System.Windows.Forms.MenuItem webMenuItem;
-    private System.Windows.Forms.MenuItem runWebServerMenuItem;
-    private System.Windows.Forms.MenuItem serverPortMenuItem;
-    private System.Windows.Forms.MenuItem menuItem5;
-    private System.Windows.Forms.MenuItem mainboardMenuItem;
-    private System.Windows.Forms.MenuItem cpuMenuItem;
-    private System.Windows.Forms.MenuItem gpuMenuItem;
-    private System.Windows.Forms.MenuItem fanControllerMenuItem;
-    private System.Windows.Forms.MenuItem ramMenuItem;
-    private System.Windows.Forms.MenuItem logSensorsMenuItem;
-    private System.Windows.Forms.MenuItem logSeparatorMenuItem;
-    private System.Windows.Forms.MenuItem loggingIntervalMenuItem;
-    private System.Windows.Forms.MenuItem log1sMenuItem;
-    private System.Windows.Forms.MenuItem log2sMenuItem;
-    private System.Windows.Forms.MenuItem log5sMenuItem;
-    private System.Windows.Forms.MenuItem log10sMenuItem;
-    private System.Windows.Forms.MenuItem log30sMenuItem;
-    private System.Windows.Forms.MenuItem log1minMenuItem;
-    private System.Windows.Forms.MenuItem log2minMenuItem;
-    private System.Windows.Forms.MenuItem log5minMenuItem;
-    private System.Windows.Forms.MenuItem log10minMenuItem;
-    private System.Windows.Forms.MenuItem log30minMenuItem;
-    private System.Windows.Forms.MenuItem log1hMenuItem;
-    private System.Windows.Forms.MenuItem log2hMenuItem;
-    private System.Windows.Forms.MenuItem log6hMenuItem;
-    private System.Windows.Forms.MenuItem hideTaskbarIconMenuItem;
-  }
-}
-
+﻿/*
+ 
+  This Source Code Form is subject to the terms of the Mozilla Public
+  License, v. 2.0. If a copy of the MPL was not distributed with this
+  file, You can obtain one at http://mozilla.org/MPL/2.0/.
+ 
+  Copyright (C) 2009-2013 Michael Möller <mmoeller@openhardwaremonitor.org>
+	
+*/
+
+namespace OpenHardwareMonitor.GUI {
+  partial class MainForm {
+    /// <summary>
+    /// Required designer variable.
+    /// </summary>
+    private System.ComponentModel.IContainer components = null;
+
+    /// <summary>
+    /// Clean up any resources being used.
+    /// </summary>
+    /// <param name="disposing">true if managed resources should be disposed; otherwise, false.</param>
+    protected override void Dispose(bool disposing) {
+      if (disposing && (components != null)) {
+        components.Dispose();
+      }
+      base.Dispose(disposing);
+    }
+
+    #region Windows Form Designer generated code
+
+    /// <summary>
+    /// Required method for Designer support - do not modify
+    /// the contents of this method with the code editor.
+    /// </summary>
+    private void InitializeComponent() {
+            this.components = new System.ComponentModel.Container();
+            System.ComponentModel.ComponentResourceManager resources = new System.ComponentModel.ComponentResourceManager(typeof(MainForm));
+            this.sensor = new Aga.Controls.Tree.TreeColumn();
+            this.value = new Aga.Controls.Tree.TreeColumn();
+            this.min = new Aga.Controls.Tree.TreeColumn();
+            this.max = new Aga.Controls.Tree.TreeColumn();
+            this.nodeImage = new Aga.Controls.Tree.NodeControls.NodeIcon();
+            this.nodeCheckBox = new Aga.Controls.Tree.NodeControls.NodeCheckBox();
+            this.nodeTextBoxText = new Aga.Controls.Tree.NodeControls.NodeTextBox();
+            this.nodeTextBoxValue = new Aga.Controls.Tree.NodeControls.NodeTextBox();
+            this.nodeTextBoxMin = new Aga.Controls.Tree.NodeControls.NodeTextBox();
+            this.nodeTextBoxMax = new Aga.Controls.Tree.NodeControls.NodeTextBox();
+            this.mainMenu = new System.Windows.Forms.MainMenu(this.components);
+            this.fileMenuItem = new System.Windows.Forms.MenuItem();
+            this.saveReportMenuItem = new System.Windows.Forms.MenuItem();
+            this.sumbitReportMenuItem = new System.Windows.Forms.MenuItem();
+            this.MenuItem2 = new System.Windows.Forms.MenuItem();
+            this.resetMenuItem = new System.Windows.Forms.MenuItem();
+            this.menuItem5 = new System.Windows.Forms.MenuItem();
+            this.mainboardMenuItem = new System.Windows.Forms.MenuItem();
+            this.cpuMenuItem = new System.Windows.Forms.MenuItem();
+            this.ramMenuItem = new System.Windows.Forms.MenuItem();
+            this.gpuMenuItem = new System.Windows.Forms.MenuItem();
+            this.fanControllerMenuItem = new System.Windows.Forms.MenuItem();
+            this.hddMenuItem = new System.Windows.Forms.MenuItem();
+            this.menuItem6 = new System.Windows.Forms.MenuItem();
+            this.exitMenuItem = new System.Windows.Forms.MenuItem();
+            this.viewMenuItem = new System.Windows.Forms.MenuItem();
+            this.resetMinMaxMenuItem = new System.Windows.Forms.MenuItem();
+            this.MenuItem3 = new System.Windows.Forms.MenuItem();
+            this.hiddenMenuItem = new System.Windows.Forms.MenuItem();
+            this.plotMenuItem = new System.Windows.Forms.MenuItem();
+            this.gadgetMenuItem = new System.Windows.Forms.MenuItem();
+            this.MenuItem1 = new System.Windows.Forms.MenuItem();
+            this.columnsMenuItem = new System.Windows.Forms.MenuItem();
+            this.valueMenuItem = new System.Windows.Forms.MenuItem();
+            this.minMenuItem = new System.Windows.Forms.MenuItem();
+            this.maxMenuItem = new System.Windows.Forms.MenuItem();
+            this.optionsMenuItem = new System.Windows.Forms.MenuItem();
+            this.startMinMenuItem = new System.Windows.Forms.MenuItem();
+            this.minTrayMenuItem = new System.Windows.Forms.MenuItem();
+            this.minCloseMenuItem = new System.Windows.Forms.MenuItem();
+            this.startupMenuItem = new System.Windows.Forms.MenuItem();
+            this.separatorMenuItem = new System.Windows.Forms.MenuItem();
+            this.temperatureUnitsMenuItem = new System.Windows.Forms.MenuItem();
+            this.celsiusMenuItem = new System.Windows.Forms.MenuItem();
+            this.fahrenheitMenuItem = new System.Windows.Forms.MenuItem();
+            this.plotLocationMenuItem = new System.Windows.Forms.MenuItem();
+            this.plotWindowMenuItem = new System.Windows.Forms.MenuItem();
+            this.plotBottomMenuItem = new System.Windows.Forms.MenuItem();
+            this.plotRightMenuItem = new System.Windows.Forms.MenuItem();
+            this.logSeparatorMenuItem = new System.Windows.Forms.MenuItem();
+            this.logSensorsMenuItem = new System.Windows.Forms.MenuItem();
+            this.loggingIntervalMenuItem = new System.Windows.Forms.MenuItem();
+            this.log1sMenuItem = new System.Windows.Forms.MenuItem();
+            this.log2sMenuItem = new System.Windows.Forms.MenuItem();
+            this.log5sMenuItem = new System.Windows.Forms.MenuItem();
+            this.log10sMenuItem = new System.Windows.Forms.MenuItem();
+            this.log30sMenuItem = new System.Windows.Forms.MenuItem();
+            this.log1minMenuItem = new System.Windows.Forms.MenuItem();
+            this.log2minMenuItem = new System.Windows.Forms.MenuItem();
+            this.log5minMenuItem = new System.Windows.Forms.MenuItem();
+            this.log10minMenuItem = new System.Windows.Forms.MenuItem();
+            this.log30minMenuItem = new System.Windows.Forms.MenuItem();
+            this.log1hMenuItem = new System.Windows.Forms.MenuItem();
+            this.log2hMenuItem = new System.Windows.Forms.MenuItem();
+            this.log6hMenuItem = new System.Windows.Forms.MenuItem();
+            this.webMenuItemSeparator = new System.Windows.Forms.MenuItem();
+            this.webMenuItem = new System.Windows.Forms.MenuItem();
+            this.runWebServerMenuItem = new System.Windows.Forms.MenuItem();
+            this.serverPortMenuItem = new System.Windows.Forms.MenuItem();
+            this.helpMenuItem = new System.Windows.Forms.MenuItem();
+            this.aboutMenuItem = new System.Windows.Forms.MenuItem();
+            this.treeContextMenu = new System.Windows.Forms.ContextMenu();
+            this.saveFileDialog = new System.Windows.Forms.SaveFileDialog();
+            this.timer = new System.Windows.Forms.Timer(this.components);
+            this.splitContainer = new OpenHardwareMonitor.GUI.SplitContainerAdv();
+            this.treeView = new Aga.Controls.Tree.TreeViewAdv();
+            this.hideTaskbarIconMenuItem = new System.Windows.Forms.MenuItem();
+            this.splitContainer.Panel1.SuspendLayout();
+            this.splitContainer.SuspendLayout();
+            this.SuspendLayout();
+            // 
+            // sensor
+            // 
+            this.sensor.Header = "Sensor";
+            this.sensor.SortOrder = System.Windows.Forms.SortOrder.None;
+            this.sensor.TooltipText = null;
+            this.sensor.Width = 250;
+            // 
+            // value
+            // 
+            this.value.Header = "Value";
+            this.value.SortOrder = System.Windows.Forms.SortOrder.None;
+            this.value.TooltipText = null;
+            this.value.Width = 100;
+            // 
+            // min
+            // 
+            this.min.Header = "Min";
+            this.min.SortOrder = System.Windows.Forms.SortOrder.None;
+            this.min.TooltipText = null;
+            this.min.Width = 100;
+            // 
+            // max
+            // 
+            this.max.Header = "Max";
+            this.max.SortOrder = System.Windows.Forms.SortOrder.None;
+            this.max.TooltipText = null;
+            this.max.Width = 100;
+            // 
+            // nodeImage
+            // 
+            this.nodeImage.DataPropertyName = "Image";
+            this.nodeImage.LeftMargin = 1;
+            this.nodeImage.ParentColumn = this.sensor;
+            this.nodeImage.ScaleMode = Aga.Controls.Tree.ImageScaleMode.Fit;
+            // 
+            // nodeCheckBox
+            // 
+            this.nodeCheckBox.DataPropertyName = "Plot";
+            this.nodeCheckBox.EditEnabled = true;
+            this.nodeCheckBox.LeftMargin = 3;
+            this.nodeCheckBox.ParentColumn = this.sensor;
+            // 
+            // nodeTextBoxText
+            // 
+            this.nodeTextBoxText.DataPropertyName = "Text";
+            this.nodeTextBoxText.EditEnabled = true;
+            this.nodeTextBoxText.IncrementalSearchEnabled = true;
+            this.nodeTextBoxText.LeftMargin = 3;
+            this.nodeTextBoxText.ParentColumn = this.sensor;
+            this.nodeTextBoxText.Trimming = System.Drawing.StringTrimming.EllipsisCharacter;
+            this.nodeTextBoxText.UseCompatibleTextRendering = true;
+            // 
+            // nodeTextBoxValue
+            // 
+            this.nodeTextBoxValue.DataPropertyName = "Value";
+            this.nodeTextBoxValue.IncrementalSearchEnabled = true;
+            this.nodeTextBoxValue.LeftMargin = 3;
+            this.nodeTextBoxValue.ParentColumn = this.value;
+            this.nodeTextBoxValue.Trimming = System.Drawing.StringTrimming.EllipsisCharacter;
+            this.nodeTextBoxValue.UseCompatibleTextRendering = true;
+            // 
+            // nodeTextBoxMin
+            // 
+            this.nodeTextBoxMin.DataPropertyName = "Min";
+            this.nodeTextBoxMin.IncrementalSearchEnabled = true;
+            this.nodeTextBoxMin.LeftMargin = 3;
+            this.nodeTextBoxMin.ParentColumn = this.min;
+            this.nodeTextBoxMin.Trimming = System.Drawing.StringTrimming.EllipsisCharacter;
+            this.nodeTextBoxMin.UseCompatibleTextRendering = true;
+            // 
+            // nodeTextBoxMax
+            // 
+            this.nodeTextBoxMax.DataPropertyName = "Max";
+            this.nodeTextBoxMax.IncrementalSearchEnabled = true;
+            this.nodeTextBoxMax.LeftMargin = 3;
+            this.nodeTextBoxMax.ParentColumn = this.max;
+            this.nodeTextBoxMax.Trimming = System.Drawing.StringTrimming.EllipsisCharacter;
+            this.nodeTextBoxMax.UseCompatibleTextRendering = true;
+            // 
+            // mainMenu
+            // 
+            this.mainMenu.MenuItems.AddRange(new System.Windows.Forms.MenuItem[] {
+            this.fileMenuItem,
+            this.viewMenuItem,
+            this.optionsMenuItem,
+            this.helpMenuItem});
+            // 
+            // fileMenuItem
+            // 
+            this.fileMenuItem.Index = 0;
+            this.fileMenuItem.MenuItems.AddRange(new System.Windows.Forms.MenuItem[] {
+            this.saveReportMenuItem,
+            this.sumbitReportMenuItem,
+            this.MenuItem2,
+            this.resetMenuItem,
+            this.menuItem5,
+            this.menuItem6,
+            this.exitMenuItem});
+      this.fileMenuItem.Text = "&File";
+      // 
+      // saveReportMenuItem
+      // 
+      this.saveReportMenuItem.Index = 0;
+      this.saveReportMenuItem.Shortcut = System.Windows.Forms.Shortcut.CtrlS;
+      this.saveReportMenuItem.Text = "&Save Report...";
+      this.saveReportMenuItem.Click += new System.EventHandler(this.saveReportMenuItem_Click);
+      // 
+      // sumbitReportMenuItem
+      // 
+      this.sumbitReportMenuItem.Index = 1;
+      this.sumbitReportMenuItem.Text = "S&ubmit Report...";
+      this.sumbitReportMenuItem.Click += new System.EventHandler(this.sumbitReportMenuItem_Click);
+      // 
+      // MenuItem2
+      // 
+      this.MenuItem2.Index = 2;
+      this.MenuItem2.Text = "-";
+      // 
+      // resetMenuItem
+      // 
+      this.resetMenuItem.Index = 3;
+      this.resetMenuItem.Text = "&Reset";
+      this.resetMenuItem.Click += new System.EventHandler(this.resetClick);
+      // 
+      // menuItem5
+      // 
+      this.menuItem5.Index = 4;
+      this.menuItem5.MenuItems.AddRange(new System.Windows.Forms.MenuItem[] {
+            this.mainboardMenuItem,
+            this.cpuMenuItem,
+            this.ramMenuItem,
+            this.gpuMenuItem,
+            this.fanControllerMenuItem,
+            this.hddMenuItem});
+      this.menuItem5.Text = "&Hardware";
+      // 
+      // mainboardMenuItem
+      // 
+      this.mainboardMenuItem.Index = 0;
+      this.mainboardMenuItem.Text = "Mainboard";
+      // 
+      // cpuMenuItem
+      // 
+      this.cpuMenuItem.Index = 1;
+      this.cpuMenuItem.Text = "CPU";
+      // 
+      // ramMenuItem
+      // 
+      this.ramMenuItem.Index = 2;
+      this.ramMenuItem.Text = "RAM";
+      // 
+      // gpuMenuItem
+      // 
+      this.gpuMenuItem.Index = 3;
+      this.gpuMenuItem.Text = "GPU";
+      // 
+      // fanControllerMenuItem
+      // 
+      this.fanControllerMenuItem.Index = 4;
+      this.fanControllerMenuItem.Text = "Fan Controllers";
+      // 
+      // hddMenuItem
+      // 
+      this.hddMenuItem.Index = 5;
+      this.hddMenuItem.Text = "Hard Disk Drives";
+      // 
+      // menuItem6
+      // 
+      this.menuItem6.Index = 5;
+      this.menuItem6.Text = "-";
+      // 
+      // exitMenuItem
+      // 
+      this.exitMenuItem.Index = 6;
+      this.exitMenuItem.Text = "E&xit";
+      this.exitMenuItem.Click += new System.EventHandler(this.exitClick);
+      // 
+      // viewMenuItem
+      // 
+      this.viewMenuItem.Index = 1;
+      this.viewMenuItem.MenuItems.AddRange(new System.Windows.Forms.MenuItem[] {
+            this.resetMinMaxMenuItem,
+            this.MenuItem3,
+            this.hiddenMenuItem,
+            this.plotMenuItem,
+            this.gadgetMenuItem,
+            this.MenuItem1,
+            this.columnsMenuItem});
+      this.viewMenuItem.Text = "&View";
+      // 
+      // resetMinMaxMenuItem
+      // 
+      this.resetMinMaxMenuItem.Index = 0;
+      this.resetMinMaxMenuItem.Shortcut = System.Windows.Forms.Shortcut.CtrlShiftR;
+      this.resetMinMaxMenuItem.Text = "&Reset Min/Max";
+      this.resetMinMaxMenuItem.Click += new System.EventHandler(this.resetMinMaxMenuItem_Click);
+      // 
+      // MenuItem3
+      // 
+      this.MenuItem3.Index = 1;
+      this.MenuItem3.Text = "-";
+      // 
+      // hiddenMenuItem
+      // 
+      this.hiddenMenuItem.Index = 2;
+      this.hiddenMenuItem.Shortcut = System.Windows.Forms.Shortcut.CtrlShiftH;
+      this.hiddenMenuItem.Text = "Show &Hidden Sensors";
+      // 
+      // plotMenuItem
+      // 
+      this.plotMenuItem.Index = 3;
+      this.plotMenuItem.Shortcut = System.Windows.Forms.Shortcut.CtrlShiftP;
+      this.plotMenuItem.Text = "Show &Plot";
+      // 
+      // gadgetMenuItem
+      // 
+      this.gadgetMenuItem.Index = 4;
+      this.gadgetMenuItem.Shortcut = System.Windows.Forms.Shortcut.CtrlShiftG;
+      this.gadgetMenuItem.Text = "Show &Gadget";
+      // 
+      // MenuItem1
+      // 
+      this.MenuItem1.Index = 5;
+      this.MenuItem1.Text = "-";
+      // 
+      // columnsMenuItem
+      // 
+      this.columnsMenuItem.Index = 6;
+      this.columnsMenuItem.MenuItems.AddRange(new System.Windows.Forms.MenuItem[] {
+            this.valueMenuItem,
+            this.minMenuItem,
+            this.maxMenuItem});
+            this.columnsMenuItem.Text = "Columns";
+            // 
+            // valueMenuItem
+            // 
+            this.valueMenuItem.Index = 0;
+            this.valueMenuItem.Text = "Value";
+            // 
+            // minMenuItem
+            // 
+            this.minMenuItem.Index = 1;
+            this.minMenuItem.Text = "Min";
+            // 
+            // maxMenuItem
+            // 
+            this.maxMenuItem.Index = 2;
+            this.maxMenuItem.Text = "Max";
+            // 
+            // optionsMenuItem
+            // 
+            this.optionsMenuItem.Index = 2;
+            this.optionsMenuItem.MenuItems.AddRange(new System.Windows.Forms.MenuItem[] {
+            this.startMinMenuItem,
+            this.minTrayMenuItem,
+            this.minCloseMenuItem,
+            this.startupMenuItem,
+            this.hideTaskbarIconMenuItem,
+            this.separatorMenuItem,
+            this.temperatureUnitsMenuItem,
+            this.plotLocationMenuItem,
+            this.logSeparatorMenuItem,
+            this.logSensorsMenuItem,
+            this.loggingIntervalMenuItem,
+            this.webMenuItemSeparator,
+            this.webMenuItem});
+      this.optionsMenuItem.Text = "&Options";
+      // 
+      // startMinMenuItem
+      // 
+      this.startMinMenuItem.Index = 0;
+      this.startMinMenuItem.Text = "Start Minimized";
+      // 
+      // minTrayMenuItem
+      // 
+      this.minTrayMenuItem.Index = 1;
+      this.minTrayMenuItem.Text = "Minimize To Tray";
+      // 
+      // minCloseMenuItem
+      // 
+      this.minCloseMenuItem.Index = 2;
+      this.minCloseMenuItem.Text = "Minimize On Close";
+      // 
+      // startupMenuItem
+      // 
+      this.startupMenuItem.Index = 3;
+      this.startupMenuItem.Text = "Run On Windows Startup";
+      // 
+      // separatorMenuItem
+      // 
+      this.separatorMenuItem.Index = 4;
+      this.separatorMenuItem.Text = "-";
+      // 
+      // temperatureUnitsMenuItem
+      // 
+      this.temperatureUnitsMenuItem.Index = 5;
+      this.temperatureUnitsMenuItem.MenuItems.AddRange(new System.Windows.Forms.MenuItem[] {
+            this.celsiusMenuItem,
+            this.fahrenheitMenuItem});
+            this.temperatureUnitsMenuItem.Text = "Temperature Unit";
+            // 
+            // celsiusMenuItem
+            // 
+            this.celsiusMenuItem.Index = 0;
+            this.celsiusMenuItem.RadioCheck = true;
+            this.celsiusMenuItem.Text = "Celsius";
+            this.celsiusMenuItem.Click += new System.EventHandler(this.celsiusMenuItem_Click);
+            // 
+            // fahrenheitMenuItem
+            // 
+            this.fahrenheitMenuItem.Index = 1;
+            this.fahrenheitMenuItem.RadioCheck = true;
+            this.fahrenheitMenuItem.Text = "Fahrenheit";
+            this.fahrenheitMenuItem.Click += new System.EventHandler(this.fahrenheitMenuItem_Click);
+            // 
+            // plotLocationMenuItem
+            // 
+            this.plotLocationMenuItem.Index = 7;
+            this.plotLocationMenuItem.MenuItems.AddRange(new System.Windows.Forms.MenuItem[] {
+            this.plotWindowMenuItem,
+            this.plotBottomMenuItem,
+            this.plotRightMenuItem});
+      this.plotLocationMenuItem.Text = "Plot Location";
+      // 
+      // plotWindowMenuItem
+      // 
+      this.plotWindowMenuItem.Index = 0;
+      this.plotWindowMenuItem.RadioCheck = true;
+      this.plotWindowMenuItem.Text = "Window";
+      // 
+      // plotBottomMenuItem
+      // 
+      this.plotBottomMenuItem.Index = 1;
+      this.plotBottomMenuItem.RadioCheck = true;
+      this.plotBottomMenuItem.Text = "Bottom";
+      // 
+      // plotRightMenuItem
+      // 
+      this.plotRightMenuItem.Index = 2;
+      this.plotRightMenuItem.RadioCheck = true;
+      this.plotRightMenuItem.Text = "Right";
+      // 
+      // logSeparatorMenuItem
+      // 
+      this.logSeparatorMenuItem.Index = 7;
+      this.logSeparatorMenuItem.Text = "-";
+      // 
+      // logSensorsMenuItem
+      // 
+      this.logSensorsMenuItem.Index = 8;
+      this.logSensorsMenuItem.Shortcut = System.Windows.Forms.Shortcut.CtrlL;
+      this.logSensorsMenuItem.Text = "Log Sensors";
+      // 
+      // loggingIntervalMenuItem
+      // 
+      this.loggingIntervalMenuItem.Index = 9;
+      this.loggingIntervalMenuItem.MenuItems.AddRange(new System.Windows.Forms.MenuItem[] {
+            this.log1sMenuItem,
+            this.log2sMenuItem,
+            this.log5sMenuItem,
+            this.log10sMenuItem,
+            this.log30sMenuItem,
+            this.log1minMenuItem,
+            this.log2minMenuItem,
+            this.log5minMenuItem,
+            this.log10minMenuItem,
+            this.log30minMenuItem,
+            this.log1hMenuItem,
+            this.log2hMenuItem,
+            this.log6hMenuItem});
+      this.loggingIntervalMenuItem.Text = "Logging Interval";
+      // 
+      // log1sMenuItem
+      // 
+      this.log1sMenuItem.Index = 0;
+      this.log1sMenuItem.RadioCheck = true;
+      this.log1sMenuItem.Text = "1s";
+      // 
+      // log2sMenuItem
+      // 
+      this.log2sMenuItem.Index = 1;
+      this.log2sMenuItem.RadioCheck = true;
+      this.log2sMenuItem.Text = "2s";
+      // 
+      // log5sMenuItem
+      // 
+      this.log5sMenuItem.Index = 2;
+      this.log5sMenuItem.RadioCheck = true;
+      this.log5sMenuItem.Text = "5s";
+      // 
+      // log10sMenuItem
+      // 
+      this.log10sMenuItem.Index = 3;
+      this.log10sMenuItem.RadioCheck = true;
+      this.log10sMenuItem.Text = "10s";
+      // 
+      // log30sMenuItem
+      // 
+      this.log30sMenuItem.Index = 4;
+      this.log30sMenuItem.RadioCheck = true;
+      this.log30sMenuItem.Text = "30s";
+      // 
+      // log1minMenuItem
+      // 
+      this.log1minMenuItem.Index = 5;
+      this.log1minMenuItem.RadioCheck = true;
+      this.log1minMenuItem.Text = "1min";
+      // 
+      // log2minMenuItem
+      // 
+      this.log2minMenuItem.Index = 6;
+      this.log2minMenuItem.RadioCheck = true;
+      this.log2minMenuItem.Text = "2min";
+      // 
+      // log5minMenuItem
+      // 
+      this.log5minMenuItem.Index = 7;
+      this.log5minMenuItem.RadioCheck = true;
+      this.log5minMenuItem.Text = "5min";
+      // 
+      // log10minMenuItem
+      // 
+      this.log10minMenuItem.Index = 8;
+      this.log10minMenuItem.RadioCheck = true;
+      this.log10minMenuItem.Text = "10min";
+      // 
+      // log30minMenuItem
+      // 
+      this.log30minMenuItem.Index = 9;
+      this.log30minMenuItem.RadioCheck = true;
+      this.log30minMenuItem.Text = "30min";
+      // 
+      // log1hMenuItem
+      // 
+      this.log1hMenuItem.Index = 10;
+      this.log1hMenuItem.RadioCheck = true;
+      this.log1hMenuItem.Text = "1h";
+      // 
+      // log2hMenuItem
+      // 
+      this.log2hMenuItem.Index = 11;
+      this.log2hMenuItem.RadioCheck = true;
+      this.log2hMenuItem.Text = "2h";
+      // 
+      // log6hMenuItem
+      // 
+      this.log6hMenuItem.Index = 12;
+      this.log6hMenuItem.RadioCheck = true;
+      this.log6hMenuItem.Text = "6h";
+      // 
+      // webMenuItemSeparator
+      // 
+      this.webMenuItemSeparator.Index = 10;
+      this.webMenuItemSeparator.Text = "-";
+      // 
+      // webMenuItem
+      // 
+      this.webMenuItem.Index = 11;
+      this.webMenuItem.MenuItems.AddRange(new System.Windows.Forms.MenuItem[] {
+            this.runWebServerMenuItem,
+            this.serverPortMenuItem});
+      this.webMenuItem.Text = "Remote Web Server";
+      // 
+      // runWebServerMenuItem
+      // 
+      this.runWebServerMenuItem.Index = 0;
+      this.runWebServerMenuItem.Shortcut = System.Windows.Forms.Shortcut.CtrlShiftW;
+      this.runWebServerMenuItem.Text = "Run";
+      // 
+      // serverPortMenuItem
+      // 
+      this.serverPortMenuItem.Index = 1;
+      this.serverPortMenuItem.Text = "Port";
+      this.serverPortMenuItem.Click += new System.EventHandler(this.serverPortMenuItem_Click);
+      // 
+      // helpMenuItem
+      // 
+      this.helpMenuItem.Index = 3;
+      this.helpMenuItem.MenuItems.AddRange(new System.Windows.Forms.MenuItem[] {
+            this.aboutMenuItem});
+      this.helpMenuItem.Text = "&Help";
+      // 
+      // aboutMenuItem
+      // 
+      this.aboutMenuItem.Index = 0;
+      this.aboutMenuItem.Text = "About";
+      this.aboutMenuItem.Click += new System.EventHandler(this.aboutMenuItem_Click);
+      // 
+      // saveFileDialog
+      // 
+      this.saveFileDialog.DefaultExt = "txt";
+      this.saveFileDialog.FileName = "OpenHardwareMonitor.Report.txt";
+      this.saveFileDialog.Filter = "Text Documents|*.txt|All Files|*.*";
+      this.saveFileDialog.RestoreDirectory = true;
+      this.saveFileDialog.Title = "Save Report As";
+      // 
+      // timer
+      // 
+      this.timer.Interval = 1000;
+      this.timer.Tick += new System.EventHandler(this.timer_Tick);
+      // 
+      // splitContainer
+      // 
+      this.splitContainer.Border3DStyle = System.Windows.Forms.Border3DStyle.Raised;
+      this.splitContainer.Color = System.Drawing.SystemColors.Control;
+      this.splitContainer.Cursor = System.Windows.Forms.Cursors.Default;
+      this.splitContainer.Location = new System.Drawing.Point(12, 12);
+      this.splitContainer.Name = "splitContainer";
+      this.splitContainer.Orientation = System.Windows.Forms.Orientation.Horizontal;
+      // 
+      // splitContainer.Panel1
+      // 
+      this.splitContainer.Panel1.Controls.Add(this.treeView);
+      // 
+      // splitContainer.Panel2
+      // 
+      this.splitContainer.Panel2.Cursor = System.Windows.Forms.Cursors.Default;
+      this.splitContainer.Size = new System.Drawing.Size(386, 483);
+      this.splitContainer.SplitterDistance = 354;
+      this.splitContainer.SplitterWidth = 5;
+      this.splitContainer.TabIndex = 3;
+      // 
+      // treeView
+      // 
+      this.treeView.BackColor = System.Drawing.SystemColors.Window;
+      this.treeView.BorderStyle = System.Windows.Forms.BorderStyle.None;
+      this.treeView.Columns.Add(this.sensor);
+      this.treeView.Columns.Add(this.value);
+      this.treeView.Columns.Add(this.min);
+      this.treeView.Columns.Add(this.max);
+      this.treeView.DefaultToolTipProvider = null;
+      this.treeView.Dock = System.Windows.Forms.DockStyle.Fill;
+      this.treeView.DragDropMarkColor = System.Drawing.Color.Black;
+      this.treeView.FullRowSelect = true;
+      this.treeView.GridLineStyle = Aga.Controls.Tree.GridLineStyle.Horizontal;
+      this.treeView.LineColor = System.Drawing.SystemColors.ControlDark;
+      this.treeView.Location = new System.Drawing.Point(0, 0);
+      this.treeView.Model = null;
+      this.treeView.Name = "treeView";
+      this.treeView.NodeControls.Add(this.nodeImage);
+      this.treeView.NodeControls.Add(this.nodeCheckBox);
+      this.treeView.NodeControls.Add(this.nodeTextBoxText);
+      this.treeView.NodeControls.Add(this.nodeTextBoxValue);
+      this.treeView.NodeControls.Add(this.nodeTextBoxMin);
+      this.treeView.NodeControls.Add(this.nodeTextBoxMax);
+      this.treeView.SelectedNode = null;
+      this.treeView.Size = new System.Drawing.Size(386, 354);
+      this.treeView.TabIndex = 0;
+      this.treeView.Text = "treeView";
+      this.treeView.UseColumns = true;
+      this.treeView.NodeMouseDoubleClick += new System.EventHandler<Aga.Controls.Tree.TreeNodeAdvMouseEventArgs>(this.treeView_NodeMouseDoubleClick);
+      this.treeView.Click += new System.EventHandler(this.treeView_Click);
+      this.treeView.MouseDown += new System.Windows.Forms.MouseEventHandler(this.treeView_MouseDown);
+      this.treeView.MouseMove += new System.Windows.Forms.MouseEventHandler(this.treeView_MouseMove);
+      this.treeView.MouseUp += new System.Windows.Forms.MouseEventHandler(this.treeView_MouseUp);
+      // 
+      // MainForm
+      // 
+      this.AutoScaleDimensions = new System.Drawing.SizeF(6F, 13F);
+      this.AutoScaleMode = System.Windows.Forms.AutoScaleMode.Font;
+      this.ClientSize = new System.Drawing.Size(418, 533);
+      this.Controls.Add(this.splitContainer);
+      this.Icon = ((System.Drawing.Icon)(resources.GetObject("$this.Icon")));
+      this.Menu = this.mainMenu;
+      this.Name = "MainForm";
+      this.StartPosition = System.Windows.Forms.FormStartPosition.Manual;
+      this.Text = "Open Hardware Monitor";
+      this.FormClosed += new System.Windows.Forms.FormClosedEventHandler(this.MainForm_FormClosed);
+      this.Load += new System.EventHandler(this.MainForm_Load);
+      this.ResizeEnd += new System.EventHandler(this.MainForm_MoveOrResize);
+      this.Move += new System.EventHandler(this.MainForm_MoveOrResize);
+      this.splitContainer.Panel1.ResumeLayout(false);
+      this.splitContainer.ResumeLayout(false);
+      this.ResumeLayout(false);
+
+    }
+
+    #endregion
+
+    private Aga.Controls.Tree.TreeViewAdv treeView;
+    private System.Windows.Forms.MainMenu mainMenu;
+    private System.Windows.Forms.MenuItem fileMenuItem;
+    private System.Windows.Forms.MenuItem exitMenuItem;
+    private Aga.Controls.Tree.TreeColumn sensor;
+    private Aga.Controls.Tree.TreeColumn value;
+    private Aga.Controls.Tree.TreeColumn min;
+    private Aga.Controls.Tree.TreeColumn max;
+    private Aga.Controls.Tree.NodeControls.NodeIcon nodeImage;
+    private Aga.Controls.Tree.NodeControls.NodeTextBox nodeTextBoxText;
+    private Aga.Controls.Tree.NodeControls.NodeTextBox nodeTextBoxValue;
+    private Aga.Controls.Tree.NodeControls.NodeTextBox nodeTextBoxMin;
+    private Aga.Controls.Tree.NodeControls.NodeTextBox nodeTextBoxMax;
+    private SplitContainerAdv splitContainer;
+    private System.Windows.Forms.MenuItem viewMenuItem;
+    private System.Windows.Forms.MenuItem plotMenuItem;
+    private Aga.Controls.Tree.NodeControls.NodeCheckBox nodeCheckBox;
+    private System.Windows.Forms.MenuItem helpMenuItem;
+    private System.Windows.Forms.MenuItem aboutMenuItem;
+    private System.Windows.Forms.MenuItem saveReportMenuItem;
+    private System.Windows.Forms.MenuItem optionsMenuItem;
+    private System.Windows.Forms.MenuItem hddMenuItem;
+    private System.Windows.Forms.MenuItem minTrayMenuItem;
+    private System.Windows.Forms.MenuItem separatorMenuItem;
+    private System.Windows.Forms.ContextMenu treeContextMenu;
+    private System.Windows.Forms.MenuItem startMinMenuItem;
+    private System.Windows.Forms.MenuItem startupMenuItem;
+    private System.Windows.Forms.SaveFileDialog saveFileDialog;
+    private System.Windows.Forms.Timer timer;
+    private System.Windows.Forms.MenuItem hiddenMenuItem;
+    private System.Windows.Forms.MenuItem MenuItem1;
+    private System.Windows.Forms.MenuItem columnsMenuItem;
+    private System.Windows.Forms.MenuItem valueMenuItem;
+    private System.Windows.Forms.MenuItem minMenuItem;
+    private System.Windows.Forms.MenuItem maxMenuItem;
+    private System.Windows.Forms.MenuItem temperatureUnitsMenuItem;
+    private System.Windows.Forms.MenuItem webMenuItemSeparator;
+    private System.Windows.Forms.MenuItem celsiusMenuItem;
+    private System.Windows.Forms.MenuItem fahrenheitMenuItem;
+    private System.Windows.Forms.MenuItem sumbitReportMenuItem;
+    private System.Windows.Forms.MenuItem MenuItem2;
+    private System.Windows.Forms.MenuItem resetMinMaxMenuItem;
+    private System.Windows.Forms.MenuItem MenuItem3;
+    private System.Windows.Forms.MenuItem gadgetMenuItem;
+    private System.Windows.Forms.MenuItem minCloseMenuItem;
+    private System.Windows.Forms.MenuItem resetMenuItem;
+    private System.Windows.Forms.MenuItem menuItem6;
+    private System.Windows.Forms.MenuItem plotLocationMenuItem;
+    private System.Windows.Forms.MenuItem plotWindowMenuItem;
+    private System.Windows.Forms.MenuItem plotBottomMenuItem;
+    private System.Windows.Forms.MenuItem plotRightMenuItem;
+		private System.Windows.Forms.MenuItem webMenuItem;
+    private System.Windows.Forms.MenuItem runWebServerMenuItem;
+    private System.Windows.Forms.MenuItem serverPortMenuItem;
+    private System.Windows.Forms.MenuItem menuItem5;
+    private System.Windows.Forms.MenuItem mainboardMenuItem;
+    private System.Windows.Forms.MenuItem cpuMenuItem;
+    private System.Windows.Forms.MenuItem gpuMenuItem;
+    private System.Windows.Forms.MenuItem fanControllerMenuItem;
+    private System.Windows.Forms.MenuItem ramMenuItem;
+    private System.Windows.Forms.MenuItem logSensorsMenuItem;
+    private System.Windows.Forms.MenuItem logSeparatorMenuItem;
+    private System.Windows.Forms.MenuItem loggingIntervalMenuItem;
+    private System.Windows.Forms.MenuItem log1sMenuItem;
+    private System.Windows.Forms.MenuItem log2sMenuItem;
+    private System.Windows.Forms.MenuItem log5sMenuItem;
+    private System.Windows.Forms.MenuItem log10sMenuItem;
+    private System.Windows.Forms.MenuItem log30sMenuItem;
+    private System.Windows.Forms.MenuItem log1minMenuItem;
+    private System.Windows.Forms.MenuItem log2minMenuItem;
+    private System.Windows.Forms.MenuItem log5minMenuItem;
+    private System.Windows.Forms.MenuItem log10minMenuItem;
+    private System.Windows.Forms.MenuItem log30minMenuItem;
+    private System.Windows.Forms.MenuItem log1hMenuItem;
+    private System.Windows.Forms.MenuItem log2hMenuItem;
+    private System.Windows.Forms.MenuItem log6hMenuItem;
+    private System.Windows.Forms.MenuItem hideTaskbarIconMenuItem;
+  }
+}
+