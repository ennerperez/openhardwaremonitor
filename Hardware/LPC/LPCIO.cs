--- conflicted
+++ resolved
@@ -1,505 +1,499 @@
-﻿/*
- 
-  This Source Code Form is subject to the terms of the Mozilla Public
-  License, v. 2.0. If a copy of the MPL was not distributed with this
-  file, You can obtain one at http://mozilla.org/MPL/2.0/.
- 
-  Copyright (C) 2009-2015 Michael Möller <mmoeller@openhardwaremonitor.org>
-	
-*/
-
-using System;
-using System.Collections.Generic;
-using System.Globalization;
-using System.Text;
-using System.Threading;
-
-namespace OpenHardwareMonitor.Hardware.LPC {
-  internal class LPCIO {
-
-    private readonly List<ISuperIO> superIOs = new List<ISuperIO>();
-    private readonly StringBuilder report = new StringBuilder();
-
-    // I/O Ports
-    private readonly ushort[] REGISTER_PORTS = new ushort[] { 0x2E, 0x4E };
-    private readonly ushort[] VALUE_PORTS = new ushort[] { 0x2F, 0x4F };
-
-    // Registers
-    private const byte CHIP_ID_REGISTER = 0x20;
-    private const byte CHIP_REVISION_REGISTER = 0x21;
-    private const byte BASE_ADDRESS_REGISTER = 0x60;
-
-    private void ReportUnknownChip(LPCPort port, string type, int chip) {
-      report.Append("Chip ID: Unknown ");
-      report.Append(type);
-      report.Append(" with ID 0x");
-      report.Append(chip.ToString("X", CultureInfo.InvariantCulture));
-      report.Append(" at 0x");
-      report.Append(port.RegisterPort.ToString("X", 
-        CultureInfo.InvariantCulture));
-      report.Append("/0x");
-      report.AppendLine(port.ValuePort.ToString("X", 
-        CultureInfo.InvariantCulture));
-      report.AppendLine();
-    }
-
-    #region Winbond, Nuvoton, Fintek
-
-    private const byte FINTEK_VENDOR_ID_REGISTER = 0x23;
-    private const ushort FINTEK_VENDOR_ID = 0x1934;
-
-    private const byte WINBOND_NUVOTON_HARDWARE_MONITOR_LDN = 0x0B;
-
-    private const byte F71858_HARDWARE_MONITOR_LDN = 0x02;
-    private const byte FINTEK_HARDWARE_MONITOR_LDN = 0x04;
-
-    private bool DetectWinbondFintek(LPCPort port) {
-      port.WinbondNuvotonFintekEnter();
-
-      byte logicalDeviceNumber = 0;
-      byte id = port.ReadByte(CHIP_ID_REGISTER);
-      byte revision = port.ReadByte(CHIP_REVISION_REGISTER);
-      Chip chip = Chip.Unknown;
-      switch (id) {
-        case 0x05:
-          switch (revision) {
-            case 0x07:
-              chip = Chip.F71858;
-              logicalDeviceNumber = F71858_HARDWARE_MONITOR_LDN;
-              break;
-            case 0x41:
-              chip = Chip.F71882;
-              logicalDeviceNumber = FINTEK_HARDWARE_MONITOR_LDN;
-              break;
-          } break;
-        case 0x06:
-          switch (revision) {
-            case 0x01:
-              chip = Chip.F71862;
-              logicalDeviceNumber = FINTEK_HARDWARE_MONITOR_LDN;
-              break;
-          } break;
-        case 0x07:
-          switch (revision) {
-            case 0x23:
-              chip = Chip.F71889F;
-              logicalDeviceNumber = FINTEK_HARDWARE_MONITOR_LDN;
-              break;
-          } break;
-        case 0x08:
-          switch (revision) {
-            case 0x14:
-              chip = Chip.F71869;
-              logicalDeviceNumber = FINTEK_HARDWARE_MONITOR_LDN;
-              break;
-          } break;
-        case 0x09:
-          switch (revision) {
-            case 0x01:
-              chip = Chip.F71808E;
-              logicalDeviceNumber = FINTEK_HARDWARE_MONITOR_LDN;
-              break;
-            case 0x09:
-              chip = Chip.F71889ED;
-              logicalDeviceNumber = FINTEK_HARDWARE_MONITOR_LDN;
-              break;
-          } break;
-        case 0x10:
-          switch (revision) {
-            case 0x05:
-              chip = Chip.F71889AD;
-              logicalDeviceNumber = FINTEK_HARDWARE_MONITOR_LDN;
-              break;
-            case 0x07:
-              chip = Chip.F71869A;
-              logicalDeviceNumber = FINTEK_HARDWARE_MONITOR_LDN;
-              break;
-          } break;
-        case 0x52:
-          switch (revision) {
-            case 0x17:
-            case 0x3A:
-            case 0x41:
-              chip = Chip.W83627HF;
-              logicalDeviceNumber = WINBOND_NUVOTON_HARDWARE_MONITOR_LDN;
-              break;
-          } break;
-        case 0x82:
-          switch (revision & 0xF0) {
-            case 0x80:
-              chip = Chip.W83627THF;
-              logicalDeviceNumber = WINBOND_NUVOTON_HARDWARE_MONITOR_LDN;
-              break;
-          } break;
-        case 0x85:
-          switch (revision) {
-            case 0x41:
-              chip = Chip.W83687THF;
-              logicalDeviceNumber = WINBOND_NUVOTON_HARDWARE_MONITOR_LDN;
-              break;
-          } break;
-        case 0x88:
-          switch (revision & 0xF0) {
-            case 0x50:
-            case 0x60:
-              chip = Chip.W83627EHF;
-              logicalDeviceNumber = WINBOND_NUVOTON_HARDWARE_MONITOR_LDN;
-              break;
-          } break;
-        case 0xA0:
-          switch (revision & 0xF0) {
-            case 0x20:
-              chip = Chip.W83627DHG;
-              logicalDeviceNumber = WINBOND_NUVOTON_HARDWARE_MONITOR_LDN;
-              break;
-          } break;
-        case 0xA5:
-          switch (revision & 0xF0) {
-            case 0x10:
-              chip = Chip.W83667HG;
-              logicalDeviceNumber = WINBOND_NUVOTON_HARDWARE_MONITOR_LDN;
-              break;
-          } break;
-        case 0xB0:
-          switch (revision & 0xF0) {
-            case 0x70:
-              chip = Chip.W83627DHGP;
-              logicalDeviceNumber = WINBOND_NUVOTON_HARDWARE_MONITOR_LDN;
-              break;
-          } break;
-        case 0xB3:
-          switch (revision & 0xF0) {
-            case 0x50:
-              chip = Chip.W83667HGB;
-              logicalDeviceNumber = WINBOND_NUVOTON_HARDWARE_MONITOR_LDN;
-              break;
-          } break;
-        case 0xB4:
-          switch (revision & 0xF0) {
-            case 0x70:
-              chip = Chip.NCT6771F;
-              logicalDeviceNumber = WINBOND_NUVOTON_HARDWARE_MONITOR_LDN;
-              break;
-          } break;
-        case 0xC3:
-          switch (revision & 0xF0) {
-            case 0x30:
-              chip = Chip.NCT6776F;
-              logicalDeviceNumber = WINBOND_NUVOTON_HARDWARE_MONITOR_LDN;
-              break;
-          } break;
-        case 0xC4:
-            switch (revision & 0xF0) {
-              case 0x50:
-               chip = Chip.NCT610X;
-               logicalDeviceNumber = WINBOND_NUVOTON_HARDWARE_MONITOR_LDN;
-               break;
-          } break;
-        case 0xC5:
-          switch (revision & 0xF0) {
-            case 0x60:
-              chip = Chip.NCT6779D;
-              logicalDeviceNumber = WINBOND_NUVOTON_HARDWARE_MONITOR_LDN;
-              break;
-          } break;
-        case 0xC8:
-          switch (revision) {
-            case 0x03:
-              chip = Chip.NCT6791D;
-              logicalDeviceNumber = WINBOND_NUVOTON_HARDWARE_MONITOR_LDN;
-              break;
-          } break;
-<<<<<<< HEAD
-        case 0xD1:
-          switch (revision) {
-            case 0x21:
-              chip = Chip.NCT6793D;
-              logicalDeviceNumber = WINBOND_NUVOTON_HARDWARE_MONITOR_LDN;
-              break;
-          } break;
-        case 0xD3:
-          switch (revision) {
-            case 0x52:
-              chip = Chip.NCT6795D;
-=======
-        case 0xD4:
-          switch (revision) {
-            case 0x23:
-              chip = Chip.NCT6796D;
->>>>>>> 3ef6fc04
-              logicalDeviceNumber = WINBOND_NUVOTON_HARDWARE_MONITOR_LDN;
-              break;
-          } break;
-      }
-      if (chip == Chip.Unknown) {
-        if (id != 0 && id != 0xff) {
-          port.WinbondNuvotonFintekExit();
-
-          ReportUnknownChip(port, "Winbond / Nuvoton / Fintek", 
-            ((id << 8) | revision));
-        }
-      } else {
-
-        port.Select(logicalDeviceNumber);
-        ushort address = port.ReadWord(BASE_ADDRESS_REGISTER);
-        Thread.Sleep(1);
-        ushort verify = port.ReadWord(BASE_ADDRESS_REGISTER);
-
-        ushort vendorID = port.ReadWord(FINTEK_VENDOR_ID_REGISTER);
-
-<<<<<<< HEAD
-        // disable the hardware monitor i/o space lock on NCT679*D chips
-        if (address == verify && (chip == Chip.NCT6791D || chip == Chip.NCT6793D || chip == Chip.NCT6795D)) {
-=======
-        // disable the hardware monitor i/o space lock on NCT6791D chips
-        if (address == verify && (chip == Chip.NCT6791D || chip == Chip.NCT6796D)) {
->>>>>>> 3ef6fc04
-          port.NuvotonDisableIOSpaceLock();
-        }
-
-        port.WinbondNuvotonFintekExit();
-
-        if (address != verify) {
-          report.Append("Chip ID: 0x");
-          report.AppendLine(chip.ToString("X"));
-          report.Append("Chip revision: 0x");
-          report.AppendLine(revision.ToString("X",
-            CultureInfo.InvariantCulture));
-          report.AppendLine("Error: Address verification failed");
-          report.AppendLine();
-          return false;
-        }
-
-        // some Fintek chips have address register offset 0x05 added already
-        if ((address & 0x07) == 0x05)
-          address &= 0xFFF8;
-
-        if (address < 0x100 || (address & 0xF007) != 0) {
-          report.Append("Chip ID: 0x");
-          report.AppendLine(chip.ToString("X"));
-          report.Append("Chip revision: 0x");
-          report.AppendLine(revision.ToString("X",
-            CultureInfo.InvariantCulture));
-          report.Append("Error: Invalid address 0x");
-          report.AppendLine(address.ToString("X",
-            CultureInfo.InvariantCulture));
-          report.AppendLine();
-          return false;
-        }
-
-        switch (chip) {
-          case Chip.W83627DHG:
-          case Chip.W83627DHGP:
-          case Chip.W83627EHF:
-          case Chip.W83627HF:
-          case Chip.W83627THF:
-          case Chip.W83667HG:
-          case Chip.W83667HGB:
-          case Chip.W83687THF:
-            superIOs.Add(new W836XX(chip, revision, address));
-            break;
-          case Chip.NCT610X:
-          case Chip.NCT6771F:
-          case Chip.NCT6776F:
-          case Chip.NCT6779D:
-          case Chip.NCT6791D:
-<<<<<<< HEAD
-          case Chip.NCT6793D:
-          case Chip.NCT6795D:
-=======
-          case Chip.NCT6796D:
->>>>>>> 3ef6fc04
-            superIOs.Add(new NCT677X(chip, revision, address, port));
-            break;
-          case Chip.F71858:
-          case Chip.F71862:
-          case Chip.F71869:
-          case Chip.F71869A:
-          case Chip.F71882:
-          case Chip.F71889AD:
-          case Chip.F71889ED:
-          case Chip.F71889F:
-          case Chip.F71808E:
-            if (vendorID != FINTEK_VENDOR_ID) {
-              report.Append("Chip ID: 0x");
-              report.AppendLine(chip.ToString("X"));
-              report.Append("Chip revision: 0x");
-              report.AppendLine(revision.ToString("X",
-                CultureInfo.InvariantCulture));
-              report.Append("Error: Invalid vendor ID 0x");
-              report.AppendLine(vendorID.ToString("X",
-                CultureInfo.InvariantCulture));
-              report.AppendLine();
-              return false;
-            }
-            superIOs.Add(new F718XX(chip, address));
-            break;
-          default: break;
-        }
-
-        return true;
-      }
-
-      return false;
-    }
-
-    #endregion
-
-    #region ITE
-
-    private const byte IT87_ENVIRONMENT_CONTROLLER_LDN = 0x04;
-    private const byte IT8705_GPIO_LDN = 0x05;
-    private const byte IT87XX_GPIO_LDN = 0x07;
-    private const byte IT87_CHIP_VERSION_REGISTER = 0x22;
-
-    private bool DetectIT87(LPCPort port) {
-
-      // IT87XX can enter only on port 0x2E
-      if (port.RegisterPort != 0x2E)
-        return false;
-
-      port.IT87Enter();
-
-      ushort chipID = port.ReadWord(CHIP_ID_REGISTER);
-      Chip chip;
-      switch (chipID) {
-        case 0x8620: chip = Chip.IT8620E; break;
-        case 0x8628: chip = Chip.IT8628E; break;
-        case 0x8686: chip = Chip.IT8686E; break; 
-        case 0x8705: chip = Chip.IT8705F; break;
-        case 0x8712: chip = Chip.IT8712F; break;
-        case 0x8716: chip = Chip.IT8716F; break;
-        case 0x8718: chip = Chip.IT8718F; break;
-        case 0x8720: chip = Chip.IT8720F; break;
-        case 0x8721: chip = Chip.IT8721F; break;
-        case 0x8726: chip = Chip.IT8726F; break;
-        case 0x8728: chip = Chip.IT8728F; break;
-        case 0x8771: chip = Chip.IT8771E; break;
-        case 0x8772: chip = Chip.IT8772E; break;
-        default: chip = Chip.Unknown; break;
-      }
-      if (chip == Chip.Unknown) {
-        if (chipID != 0 && chipID != 0xffff) {
-          port.IT87Exit();
-
-          ReportUnknownChip(port, "ITE", chipID);
-        }
-      } else {
-        port.Select(IT87_ENVIRONMENT_CONTROLLER_LDN);
-        ushort address = port.ReadWord(BASE_ADDRESS_REGISTER);
-        Thread.Sleep(1);
-        ushort verify = port.ReadWord(BASE_ADDRESS_REGISTER);
-
-        byte version = (byte)(port.ReadByte(IT87_CHIP_VERSION_REGISTER) & 0x0F);
-
-        ushort gpioAddress;
-        ushort gpioVerify;
-        if (chip == Chip.IT8705F) {
-          port.Select(IT8705_GPIO_LDN);
-          gpioAddress = port.ReadWord(BASE_ADDRESS_REGISTER);
-          Thread.Sleep(1);
-          gpioVerify = port.ReadWord(BASE_ADDRESS_REGISTER);
-        } else {
-          port.Select(IT87XX_GPIO_LDN);
-          gpioAddress = port.ReadWord(BASE_ADDRESS_REGISTER + 2);
-          Thread.Sleep(1);
-          gpioVerify = port.ReadWord(BASE_ADDRESS_REGISTER + 2);
-        }
-
-        port.IT87Exit();
-
-        if (address != verify || address < 0x100 || (address & 0xF007) != 0) {
-          report.Append("Chip ID: 0x");
-          report.AppendLine(chip.ToString("X"));
-          report.Append("Error: Invalid address 0x");
-          report.AppendLine(address.ToString("X",
-            CultureInfo.InvariantCulture));
-          report.AppendLine();
-          return false;
-        }
-
-        if (gpioAddress != gpioVerify || gpioAddress < 0x100 ||
-          (gpioAddress & 0xF007) != 0) {
-          report.Append("Chip ID: 0x");
-          report.AppendLine(chip.ToString("X"));
-          report.Append("Error: Invalid GPIO address 0x");
-          report.AppendLine(gpioAddress.ToString("X",
-            CultureInfo.InvariantCulture));
-          report.AppendLine();
-          return false;
-        }
-
-        superIOs.Add(new IT87XX(chip, address, gpioAddress, version));
-        return true;
-      }
-
-      return false;
-    }
-
-    #endregion
-
-    #region SMSC
-
-    private bool DetectSMSC(LPCPort port) {
-      port.SMSCEnter();
-
-      ushort chipID = port.ReadWord(CHIP_ID_REGISTER);
-      Chip chip;
-      switch (chipID) {
-        default: chip = Chip.Unknown; break;
-      }
-      if (chip == Chip.Unknown) {
-        if (chipID != 0 && chipID != 0xffff) {
-          port.SMSCExit();
-
-          ReportUnknownChip(port, "SMSC", chipID);
-        }
-      } else {
-        port.SMSCExit();
-        return true;
-      }
-
-      return false;
-    }
-
-    #endregion
-
-    private void Detect() {
-
-      for (int i = 0; i < REGISTER_PORTS.Length; i++) {
-        var port = new LPCPort(REGISTER_PORTS[i], VALUE_PORTS[i]);
-
-        if (DetectWinbondFintek(port)) continue;
-
-        if (DetectIT87(port)) continue;
-
-        if (DetectSMSC(port)) continue;
-      }
-    }
-
-    public LPCIO() {
-      if (!Ring0.IsOpen)
-        return;
-
-      if (!Ring0.WaitIsaBusMutex(100))
-        return;
-
-      Detect();
-
-      Ring0.ReleaseIsaBusMutex();
-    }
-
-    public ISuperIO[] SuperIO {
-      get {
-        return superIOs.ToArray();
-      }
-    }
-
-    public string GetReport() {
-      if (report.Length > 0) {
-        return "LPCIO" + Environment.NewLine + Environment.NewLine + report;
-      } else
-        return null;
-    }
-  }
-}
+﻿/*
+ 
+  This Source Code Form is subject to the terms of the Mozilla Public
+  License, v. 2.0. If a copy of the MPL was not distributed with this
+  file, You can obtain one at http://mozilla.org/MPL/2.0/.
+ 
+  Copyright (C) 2009-2015 Michael Möller <mmoeller@openhardwaremonitor.org>
+	
+*/
+
+using System;
+using System.Collections.Generic;
+using System.Globalization;
+using System.Text;
+using System.Threading;
+
+namespace OpenHardwareMonitor.Hardware.LPC {
+  internal class LPCIO {
+
+    private readonly List<ISuperIO> superIOs = new List<ISuperIO>();
+    private readonly StringBuilder report = new StringBuilder();
+
+    // I/O Ports
+    private readonly ushort[] REGISTER_PORTS = new ushort[] { 0x2E, 0x4E };
+    private readonly ushort[] VALUE_PORTS = new ushort[] { 0x2F, 0x4F };
+
+    // Registers
+    private const byte CHIP_ID_REGISTER = 0x20;
+    private const byte CHIP_REVISION_REGISTER = 0x21;
+    private const byte BASE_ADDRESS_REGISTER = 0x60;
+
+    private void ReportUnknownChip(LPCPort port, string type, int chip) {
+      report.Append("Chip ID: Unknown ");
+      report.Append(type);
+      report.Append(" with ID 0x");
+      report.Append(chip.ToString("X", CultureInfo.InvariantCulture));
+      report.Append(" at 0x");
+      report.Append(port.RegisterPort.ToString("X", 
+        CultureInfo.InvariantCulture));
+      report.Append("/0x");
+      report.AppendLine(port.ValuePort.ToString("X", 
+        CultureInfo.InvariantCulture));
+      report.AppendLine();
+    }
+
+    #region Winbond, Nuvoton, Fintek
+
+    private const byte FINTEK_VENDOR_ID_REGISTER = 0x23;
+    private const ushort FINTEK_VENDOR_ID = 0x1934;
+
+    private const byte WINBOND_NUVOTON_HARDWARE_MONITOR_LDN = 0x0B;
+
+    private const byte F71858_HARDWARE_MONITOR_LDN = 0x02;
+    private const byte FINTEK_HARDWARE_MONITOR_LDN = 0x04;
+
+    private bool DetectWinbondFintek(LPCPort port) {
+      port.WinbondNuvotonFintekEnter();
+
+      byte logicalDeviceNumber = 0;
+      byte id = port.ReadByte(CHIP_ID_REGISTER);
+      byte revision = port.ReadByte(CHIP_REVISION_REGISTER);
+      Chip chip = Chip.Unknown;
+      switch (id) {
+        case 0x05:
+          switch (revision) {
+            case 0x07:
+              chip = Chip.F71858;
+              logicalDeviceNumber = F71858_HARDWARE_MONITOR_LDN;
+              break;
+            case 0x41:
+              chip = Chip.F71882;
+              logicalDeviceNumber = FINTEK_HARDWARE_MONITOR_LDN;
+              break;
+          } break;
+        case 0x06:
+          switch (revision) {
+            case 0x01:
+              chip = Chip.F71862;
+              logicalDeviceNumber = FINTEK_HARDWARE_MONITOR_LDN;
+              break;
+          } break;
+        case 0x07:
+          switch (revision) {
+            case 0x23:
+              chip = Chip.F71889F;
+              logicalDeviceNumber = FINTEK_HARDWARE_MONITOR_LDN;
+              break;
+          } break;
+        case 0x08:
+          switch (revision) {
+            case 0x14:
+              chip = Chip.F71869;
+              logicalDeviceNumber = FINTEK_HARDWARE_MONITOR_LDN;
+              break;
+          } break;
+        case 0x09:
+          switch (revision) {
+            case 0x01:
+              chip = Chip.F71808E;
+              logicalDeviceNumber = FINTEK_HARDWARE_MONITOR_LDN;
+              break;
+            case 0x09:
+              chip = Chip.F71889ED;
+              logicalDeviceNumber = FINTEK_HARDWARE_MONITOR_LDN;
+              break;
+          } break;
+        case 0x10:
+          switch (revision) {
+            case 0x05:
+              chip = Chip.F71889AD;
+              logicalDeviceNumber = FINTEK_HARDWARE_MONITOR_LDN;
+              break;
+            case 0x07:
+              chip = Chip.F71869A;
+              logicalDeviceNumber = FINTEK_HARDWARE_MONITOR_LDN;
+              break;
+          } break;
+        case 0x52:
+          switch (revision) {
+            case 0x17:
+            case 0x3A:
+            case 0x41:
+              chip = Chip.W83627HF;
+              logicalDeviceNumber = WINBOND_NUVOTON_HARDWARE_MONITOR_LDN;
+              break;
+          } break;
+        case 0x82:
+          switch (revision & 0xF0) {
+            case 0x80:
+              chip = Chip.W83627THF;
+              logicalDeviceNumber = WINBOND_NUVOTON_HARDWARE_MONITOR_LDN;
+              break;
+          } break;
+        case 0x85:
+          switch (revision) {
+            case 0x41:
+              chip = Chip.W83687THF;
+              logicalDeviceNumber = WINBOND_NUVOTON_HARDWARE_MONITOR_LDN;
+              break;
+          } break;
+        case 0x88:
+          switch (revision & 0xF0) {
+            case 0x50:
+            case 0x60:
+              chip = Chip.W83627EHF;
+              logicalDeviceNumber = WINBOND_NUVOTON_HARDWARE_MONITOR_LDN;
+              break;
+          } break;
+        case 0xA0:
+          switch (revision & 0xF0) {
+            case 0x20:
+              chip = Chip.W83627DHG;
+              logicalDeviceNumber = WINBOND_NUVOTON_HARDWARE_MONITOR_LDN;
+              break;
+          } break;
+        case 0xA5:
+          switch (revision & 0xF0) {
+            case 0x10:
+              chip = Chip.W83667HG;
+              logicalDeviceNumber = WINBOND_NUVOTON_HARDWARE_MONITOR_LDN;
+              break;
+          } break;
+        case 0xB0:
+          switch (revision & 0xF0) {
+            case 0x70:
+              chip = Chip.W83627DHGP;
+              logicalDeviceNumber = WINBOND_NUVOTON_HARDWARE_MONITOR_LDN;
+              break;
+          } break;
+        case 0xB3:
+          switch (revision & 0xF0) {
+            case 0x50:
+              chip = Chip.W83667HGB;
+              logicalDeviceNumber = WINBOND_NUVOTON_HARDWARE_MONITOR_LDN;
+              break;
+          } break;
+        case 0xB4:
+          switch (revision & 0xF0) {
+            case 0x70:
+              chip = Chip.NCT6771F;
+              logicalDeviceNumber = WINBOND_NUVOTON_HARDWARE_MONITOR_LDN;
+              break;
+          } break;
+        case 0xC3:
+          switch (revision & 0xF0) {
+            case 0x30:
+              chip = Chip.NCT6776F;
+              logicalDeviceNumber = WINBOND_NUVOTON_HARDWARE_MONITOR_LDN;
+              break;
+          } break;
+        case 0xC4:
+            switch (revision & 0xF0) {
+              case 0x50:
+               chip = Chip.NCT610X;
+               logicalDeviceNumber = WINBOND_NUVOTON_HARDWARE_MONITOR_LDN;
+               break;
+          } break;
+        case 0xC5:
+          switch (revision & 0xF0) {
+            case 0x60:
+              chip = Chip.NCT6779D;
+              logicalDeviceNumber = WINBOND_NUVOTON_HARDWARE_MONITOR_LDN;
+              break;
+          } break;
+        case 0xC8:
+          switch (revision) {
+            case 0x03:
+              chip = Chip.NCT6791D;
+              logicalDeviceNumber = WINBOND_NUVOTON_HARDWARE_MONITOR_LDN;
+              break;
+          } break;
+        case 0xD1:
+          switch (revision) {
+            case 0x21:
+              chip = Chip.NCT6793D;
+              logicalDeviceNumber = WINBOND_NUVOTON_HARDWARE_MONITOR_LDN;
+              break;
+          } break;
+        case 0xD3:
+          switch (revision) {
+            case 0x52:
+              chip = Chip.NCT6795D;
+              logicalDeviceNumber = WINBOND_NUVOTON_HARDWARE_MONITOR_LDN;
+              break;
+          } break;
+        case 0xD4:
+          switch (revision) {
+            case 0x23:
+              chip = Chip.NCT6796D;
+              logicalDeviceNumber = WINBOND_NUVOTON_HARDWARE_MONITOR_LDN;
+              break;
+          } break;
+      }
+      if (chip == Chip.Unknown) {
+        if (id != 0 && id != 0xff) {
+          port.WinbondNuvotonFintekExit();
+
+          ReportUnknownChip(port, "Winbond / Nuvoton / Fintek", 
+            ((id << 8) | revision));
+        }
+      } else {
+
+        port.Select(logicalDeviceNumber);
+        ushort address = port.ReadWord(BASE_ADDRESS_REGISTER);
+        Thread.Sleep(1);
+        ushort verify = port.ReadWord(BASE_ADDRESS_REGISTER);
+
+        ushort vendorID = port.ReadWord(FINTEK_VENDOR_ID_REGISTER);
+
+        // disable the hardware monitor i/o space lock on NCT679*D chips
+        if (address == verify && (chip == Chip.NCT6791D || chip == Chip.NCT6793D || chip == Chip.NCT6795D)) {
+        // disable the hardware monitor i/o space lock on NCT6791D chips
+        if (address == verify && (chip == Chip.NCT6791D || chip == Chip.NCT6796D)) {
+          port.NuvotonDisableIOSpaceLock();
+        }
+
+        port.WinbondNuvotonFintekExit();
+
+        if (address != verify) {
+          report.Append("Chip ID: 0x");
+          report.AppendLine(chip.ToString("X"));
+          report.Append("Chip revision: 0x");
+          report.AppendLine(revision.ToString("X",
+            CultureInfo.InvariantCulture));
+          report.AppendLine("Error: Address verification failed");
+          report.AppendLine();
+          return false;
+        }
+
+        // some Fintek chips have address register offset 0x05 added already
+        if ((address & 0x07) == 0x05)
+          address &= 0xFFF8;
+
+        if (address < 0x100 || (address & 0xF007) != 0) {
+          report.Append("Chip ID: 0x");
+          report.AppendLine(chip.ToString("X"));
+          report.Append("Chip revision: 0x");
+          report.AppendLine(revision.ToString("X",
+            CultureInfo.InvariantCulture));
+          report.Append("Error: Invalid address 0x");
+          report.AppendLine(address.ToString("X",
+            CultureInfo.InvariantCulture));
+          report.AppendLine();
+          return false;
+        }
+
+        switch (chip) {
+          case Chip.W83627DHG:
+          case Chip.W83627DHGP:
+          case Chip.W83627EHF:
+          case Chip.W83627HF:
+          case Chip.W83627THF:
+          case Chip.W83667HG:
+          case Chip.W83667HGB:
+          case Chip.W83687THF:
+            superIOs.Add(new W836XX(chip, revision, address));
+            break;
+          case Chip.NCT610X:
+          case Chip.NCT6771F:
+          case Chip.NCT6776F:
+          case Chip.NCT6779D:
+          case Chip.NCT6791D:
+          case Chip.NCT6793D:
+          case Chip.NCT6795D:
+          case Chip.NCT6796D:
+            superIOs.Add(new NCT677X(chip, revision, address, port));
+            break;
+          case Chip.F71858:
+          case Chip.F71862:
+          case Chip.F71869:
+          case Chip.F71869A:
+          case Chip.F71882:
+          case Chip.F71889AD:
+          case Chip.F71889ED:
+          case Chip.F71889F:
+          case Chip.F71808E:
+            if (vendorID != FINTEK_VENDOR_ID) {
+              report.Append("Chip ID: 0x");
+              report.AppendLine(chip.ToString("X"));
+              report.Append("Chip revision: 0x");
+              report.AppendLine(revision.ToString("X",
+                CultureInfo.InvariantCulture));
+              report.Append("Error: Invalid vendor ID 0x");
+              report.AppendLine(vendorID.ToString("X",
+                CultureInfo.InvariantCulture));
+              report.AppendLine();
+              return false;
+            }
+            superIOs.Add(new F718XX(chip, address));
+            break;
+          default: break;
+        }
+
+        return true;
+      }
+
+      return false;
+    }
+
+    #endregion
+
+    #region ITE
+
+    private const byte IT87_ENVIRONMENT_CONTROLLER_LDN = 0x04;
+    private const byte IT8705_GPIO_LDN = 0x05;
+    private const byte IT87XX_GPIO_LDN = 0x07;
+    private const byte IT87_CHIP_VERSION_REGISTER = 0x22;
+
+    private bool DetectIT87(LPCPort port) {
+
+      // IT87XX can enter only on port 0x2E
+      if (port.RegisterPort != 0x2E)
+        return false;
+
+      port.IT87Enter();
+
+      ushort chipID = port.ReadWord(CHIP_ID_REGISTER);
+      Chip chip;
+      switch (chipID) {
+        case 0x8620: chip = Chip.IT8620E; break;
+        case 0x8628: chip = Chip.IT8628E; break;
+        case 0x8686: chip = Chip.IT8686E; break; 
+        case 0x8705: chip = Chip.IT8705F; break;
+        case 0x8712: chip = Chip.IT8712F; break;
+        case 0x8716: chip = Chip.IT8716F; break;
+        case 0x8718: chip = Chip.IT8718F; break;
+        case 0x8720: chip = Chip.IT8720F; break;
+        case 0x8721: chip = Chip.IT8721F; break;
+        case 0x8726: chip = Chip.IT8726F; break;
+        case 0x8728: chip = Chip.IT8728F; break;
+        case 0x8771: chip = Chip.IT8771E; break;
+        case 0x8772: chip = Chip.IT8772E; break;
+        default: chip = Chip.Unknown; break;
+      }
+      if (chip == Chip.Unknown) {
+        if (chipID != 0 && chipID != 0xffff) {
+          port.IT87Exit();
+
+          ReportUnknownChip(port, "ITE", chipID);
+        }
+      } else {
+        port.Select(IT87_ENVIRONMENT_CONTROLLER_LDN);
+        ushort address = port.ReadWord(BASE_ADDRESS_REGISTER);
+        Thread.Sleep(1);
+        ushort verify = port.ReadWord(BASE_ADDRESS_REGISTER);
+
+        byte version = (byte)(port.ReadByte(IT87_CHIP_VERSION_REGISTER) & 0x0F);
+
+        ushort gpioAddress;
+        ushort gpioVerify;
+        if (chip == Chip.IT8705F) {
+          port.Select(IT8705_GPIO_LDN);
+          gpioAddress = port.ReadWord(BASE_ADDRESS_REGISTER);
+          Thread.Sleep(1);
+          gpioVerify = port.ReadWord(BASE_ADDRESS_REGISTER);
+        } else {
+          port.Select(IT87XX_GPIO_LDN);
+          gpioAddress = port.ReadWord(BASE_ADDRESS_REGISTER + 2);
+          Thread.Sleep(1);
+          gpioVerify = port.ReadWord(BASE_ADDRESS_REGISTER + 2);
+        }
+
+        port.IT87Exit();
+
+        if (address != verify || address < 0x100 || (address & 0xF007) != 0) {
+          report.Append("Chip ID: 0x");
+          report.AppendLine(chip.ToString("X"));
+          report.Append("Error: Invalid address 0x");
+          report.AppendLine(address.ToString("X",
+            CultureInfo.InvariantCulture));
+          report.AppendLine();
+          return false;
+        }
+
+        if (gpioAddress != gpioVerify || gpioAddress < 0x100 ||
+          (gpioAddress & 0xF007) != 0) {
+          report.Append("Chip ID: 0x");
+          report.AppendLine(chip.ToString("X"));
+          report.Append("Error: Invalid GPIO address 0x");
+          report.AppendLine(gpioAddress.ToString("X",
+            CultureInfo.InvariantCulture));
+          report.AppendLine();
+          return false;
+        }
+
+        superIOs.Add(new IT87XX(chip, address, gpioAddress, version));
+        return true;
+      }
+
+      return false;
+    }
+
+    #endregion
+
+    #region SMSC
+
+    private bool DetectSMSC(LPCPort port) {
+      port.SMSCEnter();
+
+      ushort chipID = port.ReadWord(CHIP_ID_REGISTER);
+      Chip chip;
+      switch (chipID) {
+        default: chip = Chip.Unknown; break;
+      }
+      if (chip == Chip.Unknown) {
+        if (chipID != 0 && chipID != 0xffff) {
+          port.SMSCExit();
+
+          ReportUnknownChip(port, "SMSC", chipID);
+        }
+      } else {
+        port.SMSCExit();
+        return true;
+      }
+
+      return false;
+    }
+
+    #endregion
+
+    private void Detect() {
+
+      for (int i = 0; i < REGISTER_PORTS.Length; i++) {
+        var port = new LPCPort(REGISTER_PORTS[i], VALUE_PORTS[i]);
+
+        if (DetectWinbondFintek(port)) continue;
+
+        if (DetectIT87(port)) continue;
+
+        if (DetectSMSC(port)) continue;
+      }
+    }
+
+    public LPCIO() {
+      if (!Ring0.IsOpen)
+        return;
+
+      if (!Ring0.WaitIsaBusMutex(100))
+        return;
+
+      Detect();
+
+      Ring0.ReleaseIsaBusMutex();
+    }
+
+    public ISuperIO[] SuperIO {
+      get {
+        return superIOs.ToArray();
+      }
+    }
+
+    public string GetReport() {
+      if (report.Length > 0) {
+        return "LPCIO" + Environment.NewLine + Environment.NewLine + report;
+      } else
+        return null;
+    }
+  }
+}