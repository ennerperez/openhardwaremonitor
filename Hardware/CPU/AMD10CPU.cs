--- conflicted
+++ resolved
@@ -1,413 +1,400 @@
-﻿/*
- 
-  This Source Code Form is subject to the terms of the Mozilla Public
-  License, v. 2.0. If a copy of the MPL was not distributed with this
-  file, You can obtain one at http://mozilla.org/MPL/2.0/.
- 
-  Copyright (C) 2009-2013 Michael Möller <mmoeller@openhardwaremonitor.org>
-	
-*/
-
-using System;
-using System.Collections.Generic;
-using System.Diagnostics;
-using System.Globalization;
-using System.IO;
-using System.Text;
-using System.Threading;
-
-namespace OpenHardwareMonitor.Hardware.CPU {
-
-  internal sealed class AMD10CPU : AMDCPU {
-
-    private readonly Sensor coreTemperature;
-    private readonly Sensor[] coreClocks;
-    private readonly Sensor busClock;
-      
-    private const uint PERF_CTL_0 = 0xC0010000;
-    private const uint PERF_CTR_0 = 0xC0010004;
-    private const uint HWCR = 0xC0010015;
-    private const uint P_STATE_0 = 0xC0010064;
-    private const uint COFVID_STATUS = 0xC0010071;
-
-    private const byte MISCELLANEOUS_CONTROL_FUNCTION = 3;
-    private const ushort FAMILY_10H_MISCELLANEOUS_CONTROL_DEVICE_ID = 0x1203;
-    private const ushort FAMILY_11H_MISCELLANEOUS_CONTROL_DEVICE_ID = 0x1303;
-    private const ushort FAMILY_12H_MISCELLANEOUS_CONTROL_DEVICE_ID = 0x1703;
-    private const ushort FAMILY_14H_MISCELLANEOUS_CONTROL_DEVICE_ID = 0x1703;
-    private const ushort FAMILY_15H_MODEL_00_MISC_CONTROL_DEVICE_ID = 0x1603;
-    private const ushort FAMILY_15H_MODEL_10_MISC_CONTROL_DEVICE_ID = 0x1403;
-    private const ushort FAMILY_15H_MODEL_30_MISC_CONTROL_DEVICE_ID = 0x141D;
-    private const ushort FAMILY_15H_MODEL_60_MISC_CONTROL_DEVICE_ID = 0x1573;
-    private const ushort FAMILY_16H_MODEL_00_MISC_CONTROL_DEVICE_ID = 0x1533;
-    private const ushort FAMILY_16H_MODEL_30_MISC_CONTROL_DEVICE_ID = 0x1583;
-    private const ushort FAMILY_17H_MISCELLANEOUS_CONTROL_DEVICE_ID = 0x1463;
-
-    private const uint REPORTED_TEMPERATURE_CONTROL_REGISTER = 0xA4;
-    private const uint CLOCK_POWER_TIMING_CONTROL_0_REGISTER = 0xD4;
-    private const uint F15H_M60H_REPORTED_TEMP_CTRL_OFFSET = 0xD8200CA4;
-
-    private const uint F17H_M01H_REPORTED_TEMP_CTRL_OFFSET = 0x00059800;
-
-    private readonly uint miscellaneousControlAddress;
-    private readonly ushort miscellaneousControlDeviceId;
-
-    private readonly FileStream temperatureStream;
-
-    private readonly double timeStampCounterMultiplier;
-    private readonly bool corePerformanceBoostSupport;
-
-    public AMD10CPU(int processorIndex, CPUID[][] cpuid, ISettings settings)
-      : base(processorIndex, cpuid, settings) 
-    {            
-      // AMD family 1Xh processors support only one temperature sensor
-      coreTemperature = new Sensor(
-        "Core" + (coreCount > 1 ? " #1 - #" + coreCount : ""), 0,
-        SensorType.Temperature, this, new [] {
-            new ParameterDescription("Offset [°C]", "Temperature offset.", 0)
-          }, settings);
-
-      switch (family) {
-        case 0x10: miscellaneousControlDeviceId =
-          FAMILY_10H_MISCELLANEOUS_CONTROL_DEVICE_ID; break;
-        case 0x11: miscellaneousControlDeviceId =
-          FAMILY_11H_MISCELLANEOUS_CONTROL_DEVICE_ID; break;
-        case 0x12: miscellaneousControlDeviceId =
-          FAMILY_12H_MISCELLANEOUS_CONTROL_DEVICE_ID; break;
-        case 0x14: miscellaneousControlDeviceId = 
-          FAMILY_14H_MISCELLANEOUS_CONTROL_DEVICE_ID; break;
-        case 0x15:
-          switch (model & 0xF0) {
-            case 0x00: miscellaneousControlDeviceId =
-              FAMILY_15H_MODEL_00_MISC_CONTROL_DEVICE_ID; break;
-            case 0x10: miscellaneousControlDeviceId =
-              FAMILY_15H_MODEL_10_MISC_CONTROL_DEVICE_ID; break;
-            case 0x30: miscellaneousControlDeviceId =
-              FAMILY_15H_MODEL_30_MISC_CONTROL_DEVICE_ID; break;
-            case 0x60: miscellaneousControlDeviceId =
-              FAMILY_15H_MODEL_60_MISC_CONTROL_DEVICE_ID; break;
-            default: miscellaneousControlDeviceId = 0; break;
-          } break;
-        case 0x16:
-          switch (model & 0xF0) {
-            case 0x00: miscellaneousControlDeviceId =
-              FAMILY_16H_MODEL_00_MISC_CONTROL_DEVICE_ID; break;
-            case 0x30: miscellaneousControlDeviceId =
-              FAMILY_16H_MODEL_30_MISC_CONTROL_DEVICE_ID; break;
-            default: miscellaneousControlDeviceId = 0; break;
-          } break;
-        case 0x17: miscellaneousControlDeviceId = 
-            FAMILY_17H_MISCELLANEOUS_CONTROL_DEVICE_ID; break;
-        default: miscellaneousControlDeviceId = 0; break;
-      }
-
-      // get the pci address for the Miscellaneous Control registers 
-      miscellaneousControlAddress = GetPciAddress(
-        MISCELLANEOUS_CONTROL_FUNCTION, miscellaneousControlDeviceId);        
-
-      busClock = new Sensor("Bus Speed", 0, SensorType.Clock, this, settings);
-      coreClocks = new Sensor[coreCount];
-      for (int i = 0; i < coreClocks.Length; i++) {
-        coreClocks[i] = new Sensor(CoreString(i), i + 1, SensorType.Clock,
-          this, settings);
-        if (HasTimeStampCounter)
-          ActivateSensor(coreClocks[i]);
-      }
-
-      corePerformanceBoostSupport = (cpuid[0][0].ExtData[7, 3] & (1 << 9)) > 0;
-
-      // set affinity to the first thread for all frequency estimations     
-      ulong mask = ThreadAffinity.Set(1UL << cpuid[0][0].Thread);
-
-      // disable core performance boost  
-      uint hwcrEax, hwcrEdx;
-      Ring0.Rdmsr(HWCR, out hwcrEax, out hwcrEdx);
-      if (corePerformanceBoostSupport) 
-        Ring0.Wrmsr(HWCR, hwcrEax | (1 << 25), hwcrEdx);
-
-      uint ctlEax, ctlEdx;
-      Ring0.Rdmsr(PERF_CTL_0, out ctlEax, out ctlEdx);
-      uint ctrEax, ctrEdx;
-      Ring0.Rdmsr(PERF_CTR_0, out ctrEax, out ctrEdx);
-
-      timeStampCounterMultiplier = estimateTimeStampCounterMultiplier();
-
-      // restore the performance counter registers
-      Ring0.Wrmsr(PERF_CTL_0, ctlEax, ctlEdx);
-      Ring0.Wrmsr(PERF_CTR_0, ctrEax, ctrEdx);
-
-      // restore core performance boost
-      if (corePerformanceBoostSupport)     
-        Ring0.Wrmsr(HWCR, hwcrEax, hwcrEdx);
-
-      // restore the thread affinity.
-      ThreadAffinity.Set(mask);
-
-      // the file reader for lm-sensors support on Linux
-      temperatureStream = null;
-      int p = (int)Environment.OSVersion.Platform;
-      if ((p == 4) || (p == 128)) {
-        string[] devicePaths = Directory.GetDirectories("/sys/class/hwmon/");
-        foreach (string path in devicePaths) {
-          string name = null;
-          try {
-            using (StreamReader reader = new StreamReader(path + "/device/name"))
-              name = reader.ReadLine();
-          } catch (IOException) { }
-          switch (name) {
-            case "k10temp":
-              temperatureStream = new FileStream(path + "/device/temp1_input", 
-                FileMode.Open, FileAccess.Read, FileShare.ReadWrite);
-              break;
-          }
-        }
-      }
-
-      Update();                   
-    }
-
-    private double estimateTimeStampCounterMultiplier() {
-      // preload the function
-      estimateTimeStampCounterMultiplier(0);
-      estimateTimeStampCounterMultiplier(0);
-
-      // estimate the multiplier
-      List<double> estimate = new List<double>(3);
-      for (int i = 0; i < 3; i++)
-        estimate.Add(estimateTimeStampCounterMultiplier(0.025));
-      estimate.Sort();
-      return estimate[1];
-    }
-
-    private double estimateTimeStampCounterMultiplier(double timeWindow) {
-      uint eax, edx;
-     
-      // select event "076h CPU Clocks not Halted" and enable the counter
-      Ring0.Wrmsr(PERF_CTL_0,
-        (1 << 22) | // enable performance counter
-        (1 << 17) | // count events in user mode
-        (1 << 16) | // count events in operating-system mode
-        0x76, 0x00000000);
-
-      // set the counter to 0
-      Ring0.Wrmsr(PERF_CTR_0, 0, 0);
-
-      long ticks = (long)(timeWindow * Stopwatch.Frequency);
-      uint lsbBegin, msbBegin, lsbEnd, msbEnd;      
-
-      long timeBegin = Stopwatch.GetTimestamp() +
-        (long)Math.Ceiling(0.001 * ticks);
-      long timeEnd = timeBegin + ticks;
-      while (Stopwatch.GetTimestamp() < timeBegin) { }
-      Ring0.Rdmsr(PERF_CTR_0, out lsbBegin, out msbBegin);
-
-      while (Stopwatch.GetTimestamp() < timeEnd) { }
-      Ring0.Rdmsr(PERF_CTR_0, out lsbEnd, out msbEnd);
-      Ring0.Rdmsr(COFVID_STATUS, out eax, out edx);
-      double coreMultiplier = GetCoreMultiplier(eax);
-
-      ulong countBegin = ((ulong)msbBegin << 32) | lsbBegin;
-      ulong countEnd = ((ulong)msbEnd << 32) | lsbEnd;
-
-      double coreFrequency = 1e-6 * 
-        (((double)(countEnd - countBegin)) * Stopwatch.Frequency) /
-        (timeEnd - timeBegin);
-
-      double busFrequency = coreFrequency / coreMultiplier;
-
-      return 0.25 * Math.Round(4 * TimeStampCounterFrequency / busFrequency);
-    }
-
-    protected override uint[] GetMSRs() {
-      return new uint[] { PERF_CTL_0, PERF_CTR_0, HWCR, P_STATE_0, 
-        COFVID_STATUS };
-    }
-
-    public override string GetReport() {
-      StringBuilder r = new StringBuilder();
-      r.Append(base.GetReport());
-
-      r.Append("Miscellaneous Control Address: 0x");
-      r.AppendLine((miscellaneousControlAddress).ToString("X",
-        CultureInfo.InvariantCulture));
-      r.Append("Time Stamp Counter Multiplier: ");
-      r.AppendLine(timeStampCounterMultiplier.ToString(
-        CultureInfo.InvariantCulture));
-      if (family == 0x14) {
-        uint value = 0;
-        Ring0.ReadPciConfig(miscellaneousControlAddress,
-          CLOCK_POWER_TIMING_CONTROL_0_REGISTER, out value);
-        r.Append("PCI Register D18F3xD4: ");
-        r.AppendLine(value.ToString("X8", CultureInfo.InvariantCulture));
-      }
-      r.AppendLine();
-
-      return r.ToString();
-    }
-
-    private double GetCoreMultiplier(uint cofvidEax) {
-      switch (family) {
-        case 0x10:
-        case 0x11: 
-        case 0x15: 
-        case 0x16: {
-            // 8:6 CpuDid: current core divisor ID
-            // 5:0 CpuFid: current core frequency ID
-            uint cpuDid = (cofvidEax >> 6) & 7;
-            uint cpuFid = cofvidEax & 0x1F;
-            return 0.5 * (cpuFid + 0x10) / (1 << (int)cpuDid);
-          }
-        case 0x12: {
-            // 8:4 CpuFid: current CPU core frequency ID
-            // 3:0 CpuDid: current CPU core divisor ID
-            uint cpuFid = (cofvidEax >> 4) & 0x1F;
-            uint cpuDid = cofvidEax & 0xF;
-            double divisor;
-            switch (cpuDid) {
-              case 0: divisor = 1; break;
-              case 1: divisor = 1.5; break;
-              case 2: divisor = 2; break;
-              case 3: divisor = 3; break;
-              case 4: divisor = 4; break;
-              case 5: divisor = 6; break;
-              case 6: divisor = 8; break;
-              case 7: divisor = 12; break;
-              case 8: divisor = 16; break;
-              default: divisor = 1; break;
-            }
-            return (cpuFid + 0x10) / divisor;
-          }
-        case 0x14: {
-            // 8:4: current CPU core divisor ID most significant digit
-            // 3:0: current CPU core divisor ID least significant digit
-            uint divisorIdMSD = (cofvidEax >> 4) & 0x1F;
-            uint divisorIdLSD = cofvidEax & 0xF;
-            uint value = 0;
-            Ring0.ReadPciConfig(miscellaneousControlAddress,
-              CLOCK_POWER_TIMING_CONTROL_0_REGISTER, out value);
-            uint frequencyId = value & 0x1F;
-            return (frequencyId + 0x10) /
-              (divisorIdMSD + (divisorIdLSD * 0.25) + 1);
-          }
-        default:
-          return 1;
-      }
-    }
-
-    private string ReadFirstLine(Stream stream) {
-      StringBuilder sb = new StringBuilder();
-      try {
-        stream.Seek(0, SeekOrigin.Begin);
-        int b = stream.ReadByte();
-        while (b != -1 && b != 10) {
-          sb.Append((char)b);
-          b = stream.ReadByte();
-        }
-      } catch { }
-      return sb.ToString();
-    }
-
-    private void AmdNbIndexRead(uint ibase, uint ioffset, out uint val) {
-      Ring0.WritePciConfig(0, ibase, ioffset);
-      Ring0.ReadPciConfig(0, ibase + 4, out val);
-    }
-
-    public override void Update() {
-      base.Update();
-
-      if (temperatureStream == null) {
-        if (miscellaneousControlAddress != Ring0.InvalidPciAddress) {
-          uint value;
-<<<<<<< HEAD
-        if (miscellaneousControlAddress == FAMILY_15H_MODEL_60_MISC_CONTROL_DEVICE_ID) {
-          value = F15H_M60H_REPORTED_TEMP_CTRL_OFFSET;
-          Ring0.WritePciConfig(Ring0.GetPciAddress(0, 0, 0), 0xB8, value);
-          Ring0.ReadPciConfig(Ring0.GetPciAddress(0, 0, 0), 0xBC, out value);
-          coreTemperature.Value = ((value >> 21) & 0x7FF) * 0.125f +
-              coreTemperature.Parameters[0].Value;
-          ActivateSensor(coreTemperature);
-          return;
-        }
-          if (Ring0.ReadPciConfig(miscellaneousControlAddress,
-=======
-          if(family == 0x17) {
-            // AMD 15f 60h-6Fh and AMD 17f use a different method of reading package temperature.
-            AmdNbIndexRead(0x60, F17H_M01H_REPORTED_TEMP_CTRL_OFFSET, out value);
-            coreTemperature.Value = ((value >> 21) & 0x7FF) / 8.0f +
-                  coreTemperature.Parameters[0].Value;
-            ActivateSensor(coreTemperature);
-          } else {
-            if (Ring0.ReadPciConfig(miscellaneousControlAddress,
->>>>>>> d809de66
-            REPORTED_TEMPERATURE_CONTROL_REGISTER, out value)) {
-              if (family == 0x15 && (value & 0x30000) == 0x30000) {
-                if ((model & 0xF0) == 0x00) {
-                  coreTemperature.Value = ((value >> 21) & 0x7FC) / 8.0f +
-                    coreTemperature.Parameters[0].Value - 49;
-                } else {
-                  coreTemperature.Value = ((value >> 21) & 0x7FF) / 8.0f +
-                    coreTemperature.Parameters[0].Value - 49;
-                }
-              } else if (family == 0x16 &&
-              ((value & 0x30000) == 0x30000 || (value & 0x80000) == 0x80000)) {
-                coreTemperature.Value = ((value >> 21) & 0x7FF) / 8.0f +
-                  coreTemperature.Parameters[0].Value - 49;
-              } else {
-                coreTemperature.Value = ((value >> 21) & 0x7FF) / 8.0f +
-                  coreTemperature.Parameters[0].Value;
-              }
-              ActivateSensor(coreTemperature);
-            } else {
-              DeactivateSensor(coreTemperature);
-            }
-          }
-        }      
-      } else {
-        string s = ReadFirstLine(temperatureStream);
-        try {
-          coreTemperature.Value = 0.001f *
-            long.Parse(s, CultureInfo.InvariantCulture);
-          ActivateSensor(coreTemperature);
-        } catch {
-          DeactivateSensor(coreTemperature);
-        }        
-      }
-
-      if (HasTimeStampCounter) {
-        double newBusClock = 0;
-
-        for (int i = 0; i < coreClocks.Length; i++) {
-          Thread.Sleep(1);
-
-          uint curEax, curEdx;
-          if (Ring0.RdmsrTx(COFVID_STATUS, out curEax, out curEdx,
-            1UL << cpuid[i][0].Thread)) 
-          {
-            double multiplier;
-            multiplier = GetCoreMultiplier(curEax);
-
-            coreClocks[i].Value = 
-              (float)(multiplier * TimeStampCounterFrequency / 
-              timeStampCounterMultiplier);
-            newBusClock = 
-              (float)(TimeStampCounterFrequency / timeStampCounterMultiplier);
-          } else {
-            coreClocks[i].Value = (float)TimeStampCounterFrequency;
-          }
-        }
-
-        if (newBusClock > 0) {
-          this.busClock.Value = (float)newBusClock;
-          ActivateSensor(this.busClock);
-        }
-      }
-    }
-
-    public override void Close() {      
-      if (temperatureStream != null) {
-        temperatureStream.Close();
-      }
-      base.Close();
-    }
-  }
-}
+﻿/*
+ 
+  This Source Code Form is subject to the terms of the Mozilla Public
+  License, v. 2.0. If a copy of the MPL was not distributed with this
+  file, You can obtain one at http://mozilla.org/MPL/2.0/.
+ 
+  Copyright (C) 2009-2013 Michael Möller <mmoeller@openhardwaremonitor.org>
+	
+*/
+
+using System;
+using System.Collections.Generic;
+using System.Diagnostics;
+using System.Globalization;
+using System.IO;
+using System.Text;
+using System.Threading;
+
+namespace OpenHardwareMonitor.Hardware.CPU {
+
+  internal sealed class AMD10CPU : AMDCPU {
+
+    private readonly Sensor coreTemperature;
+    private readonly Sensor[] coreClocks;
+    private readonly Sensor busClock;
+      
+    private const uint PERF_CTL_0 = 0xC0010000;
+    private const uint PERF_CTR_0 = 0xC0010004;
+    private const uint HWCR = 0xC0010015;
+    private const uint P_STATE_0 = 0xC0010064;
+    private const uint COFVID_STATUS = 0xC0010071;
+
+    private const byte MISCELLANEOUS_CONTROL_FUNCTION = 3;
+    private const ushort FAMILY_10H_MISCELLANEOUS_CONTROL_DEVICE_ID = 0x1203;
+    private const ushort FAMILY_11H_MISCELLANEOUS_CONTROL_DEVICE_ID = 0x1303;
+    private const ushort FAMILY_12H_MISCELLANEOUS_CONTROL_DEVICE_ID = 0x1703;
+    private const ushort FAMILY_14H_MISCELLANEOUS_CONTROL_DEVICE_ID = 0x1703;
+    private const ushort FAMILY_15H_MODEL_00_MISC_CONTROL_DEVICE_ID = 0x1603;
+    private const ushort FAMILY_15H_MODEL_10_MISC_CONTROL_DEVICE_ID = 0x1403;
+    private const ushort FAMILY_15H_MODEL_30_MISC_CONTROL_DEVICE_ID = 0x141D;
+    private const ushort FAMILY_15H_MODEL_60_MISC_CONTROL_DEVICE_ID = 0x1573;
+    private const ushort FAMILY_16H_MODEL_00_MISC_CONTROL_DEVICE_ID = 0x1533;
+    private const ushort FAMILY_16H_MODEL_30_MISC_CONTROL_DEVICE_ID = 0x1583;
+    private const ushort FAMILY_17H_MISCELLANEOUS_CONTROL_DEVICE_ID = 0x1463;
+
+    private const uint REPORTED_TEMPERATURE_CONTROL_REGISTER = 0xA4;
+    private const uint CLOCK_POWER_TIMING_CONTROL_0_REGISTER = 0xD4;
+    private const uint F15H_M60H_REPORTED_TEMP_CTRL_OFFSET = 0xD8200CA4;
+
+    private const uint F17H_M01H_REPORTED_TEMP_CTRL_OFFSET = 0x00059800;
+
+    private readonly uint miscellaneousControlAddress;
+    private readonly ushort miscellaneousControlDeviceId;
+
+    private readonly FileStream temperatureStream;
+
+    private readonly double timeStampCounterMultiplier;
+    private readonly bool corePerformanceBoostSupport;
+
+    public AMD10CPU(int processorIndex, CPUID[][] cpuid, ISettings settings)
+      : base(processorIndex, cpuid, settings) 
+    {            
+      // AMD family 1Xh processors support only one temperature sensor
+      coreTemperature = new Sensor(
+        "Core" + (coreCount > 1 ? " #1 - #" + coreCount : ""), 0,
+        SensorType.Temperature, this, new [] {
+            new ParameterDescription("Offset [°C]", "Temperature offset.", 0)
+          }, settings);
+
+      switch (family) {
+        case 0x10: miscellaneousControlDeviceId =
+          FAMILY_10H_MISCELLANEOUS_CONTROL_DEVICE_ID; break;
+        case 0x11: miscellaneousControlDeviceId =
+          FAMILY_11H_MISCELLANEOUS_CONTROL_DEVICE_ID; break;
+        case 0x12: miscellaneousControlDeviceId =
+          FAMILY_12H_MISCELLANEOUS_CONTROL_DEVICE_ID; break;
+        case 0x14: miscellaneousControlDeviceId = 
+          FAMILY_14H_MISCELLANEOUS_CONTROL_DEVICE_ID; break;
+        case 0x15:
+          switch (model & 0xF0) {
+            case 0x00: miscellaneousControlDeviceId =
+              FAMILY_15H_MODEL_00_MISC_CONTROL_DEVICE_ID; break;
+            case 0x10: miscellaneousControlDeviceId =
+              FAMILY_15H_MODEL_10_MISC_CONTROL_DEVICE_ID; break;
+            case 0x30: miscellaneousControlDeviceId =
+              FAMILY_15H_MODEL_30_MISC_CONTROL_DEVICE_ID; break;
+            case 0x60: miscellaneousControlDeviceId =
+              FAMILY_15H_MODEL_60_MISC_CONTROL_DEVICE_ID; break;
+            default: miscellaneousControlDeviceId = 0; break;
+          } break;
+        case 0x16:
+          switch (model & 0xF0) {
+            case 0x00: miscellaneousControlDeviceId =
+              FAMILY_16H_MODEL_00_MISC_CONTROL_DEVICE_ID; break;
+            case 0x30: miscellaneousControlDeviceId =
+              FAMILY_16H_MODEL_30_MISC_CONTROL_DEVICE_ID; break;
+            default: miscellaneousControlDeviceId = 0; break;
+          } break;
+        case 0x17: miscellaneousControlDeviceId = 
+            FAMILY_17H_MISCELLANEOUS_CONTROL_DEVICE_ID; break;
+        default: miscellaneousControlDeviceId = 0; break;
+      }
+
+      // get the pci address for the Miscellaneous Control registers 
+      miscellaneousControlAddress = GetPciAddress(
+        MISCELLANEOUS_CONTROL_FUNCTION, miscellaneousControlDeviceId);        
+
+      busClock = new Sensor("Bus Speed", 0, SensorType.Clock, this, settings);
+      coreClocks = new Sensor[coreCount];
+      for (int i = 0; i < coreClocks.Length; i++) {
+        coreClocks[i] = new Sensor(CoreString(i), i + 1, SensorType.Clock,
+          this, settings);
+        if (HasTimeStampCounter)
+          ActivateSensor(coreClocks[i]);
+      }
+
+      corePerformanceBoostSupport = (cpuid[0][0].ExtData[7, 3] & (1 << 9)) > 0;
+
+      // set affinity to the first thread for all frequency estimations     
+      ulong mask = ThreadAffinity.Set(1UL << cpuid[0][0].Thread);
+
+      // disable core performance boost  
+      uint hwcrEax, hwcrEdx;
+      Ring0.Rdmsr(HWCR, out hwcrEax, out hwcrEdx);
+      if (corePerformanceBoostSupport) 
+        Ring0.Wrmsr(HWCR, hwcrEax | (1 << 25), hwcrEdx);
+
+      uint ctlEax, ctlEdx;
+      Ring0.Rdmsr(PERF_CTL_0, out ctlEax, out ctlEdx);
+      uint ctrEax, ctrEdx;
+      Ring0.Rdmsr(PERF_CTR_0, out ctrEax, out ctrEdx);
+
+      timeStampCounterMultiplier = estimateTimeStampCounterMultiplier();
+
+      // restore the performance counter registers
+      Ring0.Wrmsr(PERF_CTL_0, ctlEax, ctlEdx);
+      Ring0.Wrmsr(PERF_CTR_0, ctrEax, ctrEdx);
+
+      // restore core performance boost
+      if (corePerformanceBoostSupport)     
+        Ring0.Wrmsr(HWCR, hwcrEax, hwcrEdx);
+
+      // restore the thread affinity.
+      ThreadAffinity.Set(mask);
+
+      // the file reader for lm-sensors support on Linux
+      temperatureStream = null;
+      int p = (int)Environment.OSVersion.Platform;
+      if ((p == 4) || (p == 128)) {
+        string[] devicePaths = Directory.GetDirectories("/sys/class/hwmon/");
+        foreach (string path in devicePaths) {
+          string name = null;
+          try {
+            using (StreamReader reader = new StreamReader(path + "/device/name"))
+              name = reader.ReadLine();
+          } catch (IOException) { }
+          switch (name) {
+            case "k10temp":
+              temperatureStream = new FileStream(path + "/device/temp1_input", 
+                FileMode.Open, FileAccess.Read, FileShare.ReadWrite);
+              break;
+          }
+        }
+      }
+
+      Update();                   
+    }
+
+    private double estimateTimeStampCounterMultiplier() {
+      // preload the function
+      estimateTimeStampCounterMultiplier(0);
+      estimateTimeStampCounterMultiplier(0);
+
+      // estimate the multiplier
+      List<double> estimate = new List<double>(3);
+      for (int i = 0; i < 3; i++)
+        estimate.Add(estimateTimeStampCounterMultiplier(0.025));
+      estimate.Sort();
+      return estimate[1];
+    }
+
+    private double estimateTimeStampCounterMultiplier(double timeWindow) {
+      uint eax, edx;
+     
+      // select event "076h CPU Clocks not Halted" and enable the counter
+      Ring0.Wrmsr(PERF_CTL_0,
+        (1 << 22) | // enable performance counter
+        (1 << 17) | // count events in user mode
+        (1 << 16) | // count events in operating-system mode
+        0x76, 0x00000000);
+
+      // set the counter to 0
+      Ring0.Wrmsr(PERF_CTR_0, 0, 0);
+
+      long ticks = (long)(timeWindow * Stopwatch.Frequency);
+      uint lsbBegin, msbBegin, lsbEnd, msbEnd;      
+
+      long timeBegin = Stopwatch.GetTimestamp() +
+        (long)Math.Ceiling(0.001 * ticks);
+      long timeEnd = timeBegin + ticks;
+      while (Stopwatch.GetTimestamp() < timeBegin) { }
+      Ring0.Rdmsr(PERF_CTR_0, out lsbBegin, out msbBegin);
+
+      while (Stopwatch.GetTimestamp() < timeEnd) { }
+      Ring0.Rdmsr(PERF_CTR_0, out lsbEnd, out msbEnd);
+      Ring0.Rdmsr(COFVID_STATUS, out eax, out edx);
+      double coreMultiplier = GetCoreMultiplier(eax);
+
+      ulong countBegin = ((ulong)msbBegin << 32) | lsbBegin;
+      ulong countEnd = ((ulong)msbEnd << 32) | lsbEnd;
+
+      double coreFrequency = 1e-6 * 
+        (((double)(countEnd - countBegin)) * Stopwatch.Frequency) /
+        (timeEnd - timeBegin);
+
+      double busFrequency = coreFrequency / coreMultiplier;
+
+      return 0.25 * Math.Round(4 * TimeStampCounterFrequency / busFrequency);
+    }
+
+    protected override uint[] GetMSRs() {
+      return new uint[] { PERF_CTL_0, PERF_CTR_0, HWCR, P_STATE_0, 
+        COFVID_STATUS };
+    }
+
+    public override string GetReport() {
+      StringBuilder r = new StringBuilder();
+      r.Append(base.GetReport());
+
+      r.Append("Miscellaneous Control Address: 0x");
+      r.AppendLine((miscellaneousControlAddress).ToString("X",
+        CultureInfo.InvariantCulture));
+      r.Append("Time Stamp Counter Multiplier: ");
+      r.AppendLine(timeStampCounterMultiplier.ToString(
+        CultureInfo.InvariantCulture));
+      if (family == 0x14) {
+        uint value = 0;
+        Ring0.ReadPciConfig(miscellaneousControlAddress,
+          CLOCK_POWER_TIMING_CONTROL_0_REGISTER, out value);
+        r.Append("PCI Register D18F3xD4: ");
+        r.AppendLine(value.ToString("X8", CultureInfo.InvariantCulture));
+      }
+      r.AppendLine();
+
+      return r.ToString();
+    }
+
+    private double GetCoreMultiplier(uint cofvidEax) {
+      switch (family) {
+        case 0x10:
+        case 0x11: 
+        case 0x15: 
+        case 0x16: {
+            // 8:6 CpuDid: current core divisor ID
+            // 5:0 CpuFid: current core frequency ID
+            uint cpuDid = (cofvidEax >> 6) & 7;
+            uint cpuFid = cofvidEax & 0x1F;
+            return 0.5 * (cpuFid + 0x10) / (1 << (int)cpuDid);
+          }
+        case 0x12: {
+            // 8:4 CpuFid: current CPU core frequency ID
+            // 3:0 CpuDid: current CPU core divisor ID
+            uint cpuFid = (cofvidEax >> 4) & 0x1F;
+            uint cpuDid = cofvidEax & 0xF;
+            double divisor;
+            switch (cpuDid) {
+              case 0: divisor = 1; break;
+              case 1: divisor = 1.5; break;
+              case 2: divisor = 2; break;
+              case 3: divisor = 3; break;
+              case 4: divisor = 4; break;
+              case 5: divisor = 6; break;
+              case 6: divisor = 8; break;
+              case 7: divisor = 12; break;
+              case 8: divisor = 16; break;
+              default: divisor = 1; break;
+            }
+            return (cpuFid + 0x10) / divisor;
+          }
+        case 0x14: {
+            // 8:4: current CPU core divisor ID most significant digit
+            // 3:0: current CPU core divisor ID least significant digit
+            uint divisorIdMSD = (cofvidEax >> 4) & 0x1F;
+            uint divisorIdLSD = cofvidEax & 0xF;
+            uint value = 0;
+            Ring0.ReadPciConfig(miscellaneousControlAddress,
+              CLOCK_POWER_TIMING_CONTROL_0_REGISTER, out value);
+            uint frequencyId = value & 0x1F;
+            return (frequencyId + 0x10) /
+              (divisorIdMSD + (divisorIdLSD * 0.25) + 1);
+          }
+        default:
+          return 1;
+      }
+    }
+
+    private string ReadFirstLine(Stream stream) {
+      StringBuilder sb = new StringBuilder();
+      try {
+        stream.Seek(0, SeekOrigin.Begin);
+        int b = stream.ReadByte();
+        while (b != -1 && b != 10) {
+          sb.Append((char)b);
+          b = stream.ReadByte();
+        }
+      } catch { }
+      return sb.ToString();
+    }
+
+    private void AmdNbIndexRead(uint ibase, uint ioffset, out uint val) {
+      Ring0.WritePciConfig(0, ibase, ioffset);
+      Ring0.ReadPciConfig(0, ibase + 4, out val);
+    }
+
+    public override void Update() {
+      base.Update();
+
+      if (temperatureStream == null) {
+        if (miscellaneousControlAddress != Ring0.InvalidPciAddress) {
+          uint value;
+          if(family == 0x17) {
+            // AMD 15f 60h-6Fh and AMD 17f use a different method of reading package temperature.
+            AmdNbIndexRead(0x60, F17H_M01H_REPORTED_TEMP_CTRL_OFFSET, out value);
+            coreTemperature.Value = ((value >> 21) & 0x7FF) / 8.0f +
+                  coreTemperature.Parameters[0].Value;
+            ActivateSensor(coreTemperature);
+          } else {
+            if (Ring0.ReadPciConfig(miscellaneousControlAddress,
+            REPORTED_TEMPERATURE_CONTROL_REGISTER, out value)) {
+              if (family == 0x15 && (value & 0x30000) == 0x30000) {
+                if ((model & 0xF0) == 0x00) {
+                  coreTemperature.Value = ((value >> 21) & 0x7FC) / 8.0f +
+                    coreTemperature.Parameters[0].Value - 49;
+                } else {
+                  coreTemperature.Value = ((value >> 21) & 0x7FF) / 8.0f +
+                    coreTemperature.Parameters[0].Value - 49;
+                }
+              } else if (family == 0x16 &&
+              ((value & 0x30000) == 0x30000 || (value & 0x80000) == 0x80000)) {
+                coreTemperature.Value = ((value >> 21) & 0x7FF) / 8.0f +
+                  coreTemperature.Parameters[0].Value - 49;
+              } else {
+                coreTemperature.Value = ((value >> 21) & 0x7FF) / 8.0f +
+                  coreTemperature.Parameters[0].Value;
+              }
+              ActivateSensor(coreTemperature);
+            } else {
+              DeactivateSensor(coreTemperature);
+            }
+          }
+        }      
+      } else {
+        string s = ReadFirstLine(temperatureStream);
+        try {
+          coreTemperature.Value = 0.001f *
+            long.Parse(s, CultureInfo.InvariantCulture);
+          ActivateSensor(coreTemperature);
+        } catch {
+          DeactivateSensor(coreTemperature);
+        }        
+      }
+
+      if (HasTimeStampCounter) {
+        double newBusClock = 0;
+
+        for (int i = 0; i < coreClocks.Length; i++) {
+          Thread.Sleep(1);
+
+          uint curEax, curEdx;
+          if (Ring0.RdmsrTx(COFVID_STATUS, out curEax, out curEdx,
+            1UL << cpuid[i][0].Thread)) 
+          {
+            double multiplier;
+            multiplier = GetCoreMultiplier(curEax);
+
+            coreClocks[i].Value = 
+              (float)(multiplier * TimeStampCounterFrequency / 
+              timeStampCounterMultiplier);
+            newBusClock = 
+              (float)(TimeStampCounterFrequency / timeStampCounterMultiplier);
+          } else {
+            coreClocks[i].Value = (float)TimeStampCounterFrequency;
+          }
+        }
+
+        if (newBusClock > 0) {
+          this.busClock.Value = (float)newBusClock;
+          ActivateSensor(this.busClock);
+        }
+      }
+    }
+
+    public override void Close() {      
+      if (temperatureStream != null) {
+        temperatureStream.Close();
+      }
+      base.Close();
+    }
+  }
+}