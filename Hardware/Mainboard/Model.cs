--- conflicted
+++ resolved
@@ -1,99 +1,96 @@
-﻿/*
- 
-  This Source Code Form is subject to the terms of the Mozilla Public
-  License, v. 2.0. If a copy of the MPL was not distributed with this
-  file, You can obtain one at http://mozilla.org/MPL/2.0/.
- 
-  Copyright (C) 2009-2012 Michael Möller <mmoeller@openhardwaremonitor.org>
-	
-*/
-
-namespace OpenHardwareMonitor.Hardware.Mainboard {
-
-  internal enum Model {
-    // ASRock
-    _880GMH_USB3,
-    AOD790GX_128M,
-    P55_Deluxe,
-
-    // ASUS
-    Crosshair_III_Formula,
-    M2N_SLI_DELUXE,
-    M4A79XTD_EVO,
-    P5W_DH_Deluxe,    
-    P6T,
-    P6X58D_E,    
-    P8P67,
-    P8P67_EVO,
-    P8P67_PRO,
-    P8P67_M_PRO,
-    P8Z77_V,
-    P9X79,
-    Rampage_Extreme,
-    Rampage_II_GENE,
-
-    // DFI
-    LP_BI_P45_T2RS_Elite,
-    LP_DK_P55_T3eH9,
-
-    // ECS
-    A890GXM_A,
-
-    // EVGA
-    X58_SLI_Classified,
-
-    // Gigabyte
-    _965P_S3,
-    EP45_DS3R,
-    EP45_UD3R,
-    EX58_EXTREME,
-    EX58_UD3R,
-    G41M_Combo,
-    G41MT_S2,
-    G41MT_S2P,
-    GA_970A_UD3,
-    GA_MA770T_UD3,
-    GA_MA770T_UD3P,
-    GA_MA785GM_US2H,
-    GA_MA785GMT_UD2H,    
-    GA_MA78LM_S2H,    
-    GA_MA790X_UD3P,
-    H55_USB3,
-    H55N_USB3,
-    H61M_DS2_REV_1_2,
-    H61M_USB3_B3_REV_2_0,
-    H67A_UD3H_B3,
-    H67A_USB3_B3,
-    P35_DS3,
-    P35_DS3L,    
-    P55_UD4,
-    P55A_UD3,
-    P55M_UD4,
-    P67A_UD3_B3,
-    P67A_UD3R_B3,
-    P67A_UD4_B3,
-    P8Z68_V_PRO,
-    X38_DS5,
-    X58A_UD3R,
-    X79_UD3,
-    Z68A_D3H_B3,
-    Z68AP_D3,
-    Z68X_UD3H_B3,
-    Z68X_UD7_B3,
-<<<<<<< HEAD
-    AX370_Gaming_K7,
-    AX370_Gaming_5,
-    AB350_Gaming_3,
-=======
-    Z390_M_GAMING,
-    Z390_AORUS_ULTRA,
-    Z390_UD,
->>>>>>> 67501de1
-
-    // Shuttle
-    FH67,
-
-    // Unknown
-    Unknown    
-  }
-}
+﻿/*
+ 
+  This Source Code Form is subject to the terms of the Mozilla Public
+  License, v. 2.0. If a copy of the MPL was not distributed with this
+  file, You can obtain one at http://mozilla.org/MPL/2.0/.
+ 
+  Copyright (C) 2009-2012 Michael Möller <mmoeller@openhardwaremonitor.org>
+	
+*/
+
+namespace OpenHardwareMonitor.Hardware.Mainboard {
+
+  internal enum Model {
+    // ASRock
+    _880GMH_USB3,
+    AOD790GX_128M,
+    P55_Deluxe,
+
+    // ASUS
+    Crosshair_III_Formula,
+    M2N_SLI_DELUXE,
+    M4A79XTD_EVO,
+    P5W_DH_Deluxe,    
+    P6T,
+    P6X58D_E,    
+    P8P67,
+    P8P67_EVO,
+    P8P67_PRO,
+    P8P67_M_PRO,
+    P8Z77_V,
+    P9X79,
+    Rampage_Extreme,
+    Rampage_II_GENE,
+
+    // DFI
+    LP_BI_P45_T2RS_Elite,
+    LP_DK_P55_T3eH9,
+
+    // ECS
+    A890GXM_A,
+
+    // EVGA
+    X58_SLI_Classified,
+
+    // Gigabyte
+    _965P_S3,
+    EP45_DS3R,
+    EP45_UD3R,
+    EX58_EXTREME,
+    EX58_UD3R,
+    G41M_Combo,
+    G41MT_S2,
+    G41MT_S2P,
+    GA_970A_UD3,
+    GA_MA770T_UD3,
+    GA_MA770T_UD3P,
+    GA_MA785GM_US2H,
+    GA_MA785GMT_UD2H,    
+    GA_MA78LM_S2H,    
+    GA_MA790X_UD3P,
+    H55_USB3,
+    H55N_USB3,
+    H61M_DS2_REV_1_2,
+    H61M_USB3_B3_REV_2_0,
+    H67A_UD3H_B3,
+    H67A_USB3_B3,
+    P35_DS3,
+    P35_DS3L,    
+    P55_UD4,
+    P55A_UD3,
+    P55M_UD4,
+    P67A_UD3_B3,
+    P67A_UD3R_B3,
+    P67A_UD4_B3,
+    P8Z68_V_PRO,
+    X38_DS5,
+    X58A_UD3R,
+    X79_UD3,
+    Z68A_D3H_B3,
+    Z68AP_D3,
+    Z68X_UD3H_B3,
+    Z68X_UD7_B3,
+    AX370_Gaming_K7,
+    AX370_Gaming_5,
+    AB350_Gaming_3,
+    Z390_M_GAMING,
+    Z390_AORUS_ULTRA,
+    Z390_UD,
+
+    // Shuttle
+    FH67,
+
+    // Unknown
+    Unknown    
+  }
+}